--- conflicted
+++ resolved
@@ -1,347 +1,331 @@
-/*
- * Startup.cpp
- *
- *  Created on: 2 Aug 2020
- *      Author: David
- */
-
-#undef __SOFTFP__			// should not be defined, but Eclipse thinks it is
-
-#include <CoreIO.h>
-#include <hri_oscctrl_e54.h>
-#include <hri_nvmctrl_e54.h>
-
-#ifndef FREQM_GCLK_ID_REF
-# define FREQM_GCLK_ID_REF		(6)			// this definition is missing from the DFP
-#endif
-
-// Symbols defined by the linker
-extern uint32_t _sfixed;
-//extern uint32_t _efixed;
-extern uint32_t _etext;
-extern uint32_t _srelocate;
-extern uint32_t _erelocate;
-extern uint32_t _szero;
-extern uint32_t _ezero;
-//extern uint32_t _sstack;
-
-#if SUPPORT_CAN
-extern uint32_t _sCanMessage;
-extern uint32_t _eCanMessage;
-#endif
-
-extern "C" void __libc_init_array() noexcept;
-
-// Forward declaration
-static void InitClocks() noexcept;
-
-/**
- * \brief This is the code that gets called on processor reset.
- * To initialize the device, and call the main() routine.
- */
-extern "C" [[noreturn]] void Reset_Handler() noexcept
-{
-	uint32_t *pSrc = &_etext;
-	uint32_t *pDest = &_srelocate;
-
-	if (pSrc != pDest)
-	{
-		for (; pDest < &_erelocate; )
-		{
-			*pDest++ = *pSrc++;
-		}
-	}
-
-	// Clear the zero segment
-	for (pDest = &_szero; pDest < &_ezero; )
-	{
-		*pDest++ = 0;
-	}
-
-#if SUPPORT_CAN
-	// Clear the CAN message buffer segment
-	for (pDest = &_sCanMessage; pDest < &_eCanMessage; )
-	{
-		*pDest++ = 0;
-	}
-#endif
-
-	// Set the vector table base address
-	pSrc = (uint32_t *) & _sfixed;
-	SCB->VTOR = ((uint32_t) pSrc & SCB_VTOR_TBLOFF_Msk);
-
-	static_assert(__FPU_USED);
-	// Enable FPU
-	SCB->CPACR |= (0xFu << 20);
-	__DSB();
-	__ISB();
-
-	// Initialize the C library
-	__libc_init_array();
-
-	// Set up the standard clocks
-	InitClocks();
-
-	// Temporarily set up systick so that delayMicroseconds works
-	SysTick->LOAD = ((SystemCoreClockFreq/1000) - 1) << SysTick_LOAD_RELOAD_Pos;
-	SysTick->CTRL = (1 << SysTick_CTRL_ENABLE_Pos) | (1 << SysTick_CTRL_CLKSOURCE_Pos);
-
-	// Initialise application, which includes setting up any additional clocks
-	AppInit();
-
-	// Run the application
-	AppMain();
-
-	while (1) { }
-}
-
-static void InitClocks() noexcept
-{
-#if 1
-	hri_nvmctrl_set_CTRLA_RWS_bf(NVMCTRL, 0);				// rely on the AUTOWS bit
-#else
-	hri_nvmctrl_set_CTRLA_RWS_bf(NVMCTRL, 6);				// need 6 wait states @ 120MHz for EFP part numbers
-	hri_nvmctrl_clear_CTRLA_AUTOWS_bit(NVMCTRL);			// clear the auto WS bit
-#endif
-
-	// We don't know which bootloader we entered from, and they use different clocks, so configure the clocks.
-	// First reset the generic clock generator. This sets all clock generators to default values and the CPU clock to the 48MHz DFLL output.
-	GCLK->CTRLA.reg = GCLK_CTRLA_SWRST;
-	while ((GCLK->CTRLA.reg & GCLK_CTRLA_SWRST) != 0) { }
-
-	// Disable DPLL0 so that we can reprogram it
-	OSCCTRL->Dpll[0].DPLLCTRLA.bit.ENABLE = 0;
-	while (OSCCTRL->Dpll[0].DPLLSYNCBUSY.bit.ENABLE) { }
-
-	// Also disable DPLL1 in case it was used by the bootloader
-	OSCCTRL->Dpll[1].DPLLCTRLA.bit.ENABLE = 0;
-	while (OSCCTRL->Dpll[1].DPLLSYNCBUSY.bit.ENABLE) { }
-
-	// Now it's safe to configure the clocks
-	// Initialise 32kHz oscillator
-	const uint16_t calib = hri_osc32kctrl_read_OSCULP32K_CALIB_bf(OSC32KCTRL);
-	hri_osc32kctrl_write_OSCULP32K_reg(OSC32KCTRL, OSC32KCTRL_OSCULP32K_CALIB(calib));
-
-	// Get the XOSC details from the application
-	unsigned int xoscFrequency = AppGetXoscFrequency();
-	const unsigned int xoscNumber = AppGetXoscNumber();
-	const uint32_t xoscReadyBit = 1ul << (OSCCTRL_STATUS_XOSCRDY0_Pos + xoscNumber);	// The XOSCRDY1 bit is one position higher than the XOSCRDY0 bit
-
-	if (xoscFrequency == 0)
-	{
-		// Start up the crystal oscillator with high gain to guaranteed operation, so that we can measure its frequency
-		// We have one EXP3HC board with a 12MHz crystal for which OSCCTRL_XOSCCTRL_STARTUP(5) does not give enough time for the oscillator to stabilise
-		hri_oscctrl_write_XOSCCTRL_reg(OSCCTRL, xoscNumber,
-				  OSCCTRL_XOSCCTRL_CFDPRESC(3)
-				| OSCCTRL_XOSCCTRL_STARTUP(6)						// 6 gives about 2ms startup time to let the oscillators stabilize (required by bootloader)
-				| (0 << OSCCTRL_XOSCCTRL_SWBEN_Pos)
-				| (0 << OSCCTRL_XOSCCTRL_CFDEN_Pos)
-				| (0 << OSCCTRL_XOSCCTRL_ENALC_Pos)
-				| OSCCTRL_XOSCCTRL_IMULT(6)
-				| OSCCTRL_XOSCCTRL_IPTAT(3)
-				| (0 << OSCCTRL_XOSCCTRL_LOWBUFGAIN_Pos)
-				| (0 << OSCCTRL_XOSCCTRL_ONDEMAND_Pos)
-				| (0 << OSCCTRL_XOSCCTRL_RUNSTDBY_Pos)
-				| (1 << OSCCTRL_XOSCCTRL_XTALEN_Pos)
-				| (1 << OSCCTRL_XOSCCTRL_ENABLE_Pos));
-
-		while ((OSCCTRL->STATUS.reg & xoscReadyBit) == 0) { }
-
-		// Set up clocks for the frequency meter. GCLK0 is already driven from the 48MHz RC oscillator.
-		MCLK->APBAMASK.reg |= MCLK_APBAMASK_FREQM;
-		hri_gclk_write_PCHCTRL_reg(GCLK, FREQM_GCLK_ID_REF, 0 | GCLK_PCHCTRL_CHEN);
-
-		// Set up GCLK 1 to be driven from the crystal oscillator
-		hri_gclk_write_GENCTRL_reg(GCLK, 1,
-				  GCLK_GENCTRL_DIV(1) | (0 << GCLK_GENCTRL_RUNSTDBY_Pos)
-				| (0 << GCLK_GENCTRL_DIVSEL_Pos) | (0 << GCLK_GENCTRL_OE_Pos)
-				| (0 << GCLK_GENCTRL_OOV_Pos) | (0 << GCLK_GENCTRL_IDC_Pos)
-				| GCLK_GENCTRL_GENEN | GCLK_GENCTRL_SRC(GCLK_GENCTRL_SRC_XOSC0_Val + xoscNumber));
-		hri_gclk_write_PCHCTRL_reg(GCLK, FREQM_GCLK_ID_MSR, 1 | GCLK_PCHCTRL_CHEN);
-
-		FREQM->CTRLA.reg = FREQM_CTRLA_SWRST;
-		while (FREQM->SYNCBUSY.bit.SWRST) { }
-
-<<<<<<< HEAD
-		FREQM->CFGA.reg = 240;													// count for 240 cycles of the 48MHz reference clock i.e. 10us
-=======
-		FREQM->CFGA.reg = 240;													// count for 240 cycles of the 48MHz reference clock i.e. 5us
->>>>>>> 33741c1b
-		FREQM->CTRLA.reg = FREQM_CTRLA_ENABLE;
-		while (FREQM->SYNCBUSY.bit.ENABLE) { }
-
-		// Some 12MHz crystal oscillators are slow to start, so make sure we get a consistent result before we use it
-		int32_t freq = 0;
-<<<<<<< HEAD
-		for (unsigned int count = 0; ; ++count)
-=======
-		for (unsigned int count = 1; ; ++count)
->>>>>>> 33741c1b
-		{
-			FREQM->STATUS.reg = FREQM_STATUS_OVF;								// clear overflow status
-			FREQM->CTRLB.reg = FREQM_CTRLB_START;								// start counting
-			while (FREQM->STATUS.bit.BUSY) { }									// wait until finished
-
-			// We only use every 512th reading. The 511 readings in between serve as a delay of 511 * 5us = 2.55ms.
-			if ((count & 0x000001FF) == 0)
-			{
-				const int32_t lastFreq  = freq;
-<<<<<<< HEAD
-				freq = FREQM->VALUE.reg & 0x00FFFFFF;							// get the number of crystal oscillator cycles in 5us
-=======
-				freq = FREQM->VALUE.reg & 0x00FFFFFF;							// get the number of crystal oscillator cycles measured in 5us
->>>>>>> 33741c1b
-				const bool overflowed = FREQM->STATUS.bit.OVF;
-				if (!overflowed && abs(freq - lastFreq) <= 2)
-				{
-					// Expected frequencies are 12 and 25MHz. We allow a +/-25% tolerance for the 48MHz oscillator so that the 12 and 25MHz bands don't overlap.
-					if (freq >= 45 && freq <= 75)								// centre value is 60
-					{
-						xoscFrequency = 12;
-						break;
-					}
-					else if (freq >= 94 && freq <= 156)							// centre value is 125
-					{
-						xoscFrequency = 25;
-						break;
-					}
-				}
-			}
-		}
-
-		// Turn off the temporary GCLK and the frequency meter to save power
-		FREQM->CTRLA.reg = 0;
-		while (FREQM->SYNCBUSY.bit.ENABLE) { }
-		MCLK->APBAMASK.reg &= ~(MCLK_APBAMASK_FREQM);
-		hri_gclk_write_PCHCTRL_reg(GCLK, FREQM_GCLK_ID_REF, 0);
-		hri_gclk_write_PCHCTRL_reg(GCLK, FREQM_GCLK_ID_MSR, 0);
-<<<<<<< HEAD
-
-=======
-		hri_gclk_write_GENCTRL_reg(GCLK, 1, 0);
->>>>>>> 33741c1b
-	}
-
-	// Initialise the XOSC
-	// The SAME5x datasheet says we can use imult = 4 for a 12MHz crystal, however we have one EXP3HC board that requires imult >= 5
-	const uint32_t imult = (xoscFrequency > 24) ? 6 : 5;
-	const uint32_t iptat = 3;								// we assume the crystal frequency is always >8MHz
-	hri_oscctrl_write_XOSCCTRL_reg(OSCCTRL, xoscNumber,
-			  OSCCTRL_XOSCCTRL_CFDPRESC(3)
-			| OSCCTRL_XOSCCTRL_STARTUP(0)
-			| (0 << OSCCTRL_XOSCCTRL_SWBEN_Pos)
-			| (0 << OSCCTRL_XOSCCTRL_CFDEN_Pos)
-			| (0 << OSCCTRL_XOSCCTRL_ENALC_Pos)
-			| OSCCTRL_XOSCCTRL_IMULT(imult)
-			| OSCCTRL_XOSCCTRL_IPTAT(iptat)
-			| (0 << OSCCTRL_XOSCCTRL_LOWBUFGAIN_Pos)
-			| (0 << OSCCTRL_XOSCCTRL_ONDEMAND_Pos)
-			| (0 << OSCCTRL_XOSCCTRL_RUNSTDBY_Pos)
-			| (1 << OSCCTRL_XOSCCTRL_XTALEN_Pos)
-			| (1 << OSCCTRL_XOSCCTRL_ENABLE_Pos));
-
-	while ((OSCCTRL->STATUS.reg & xoscReadyBit) == 0) { }
-
-	// Initialise MCLK
-	hri_mclk_write_CPUDIV_reg(MCLK, MCLK_CPUDIV_DIV(MCLK_CPUDIV_DIV_DIV1_Val));
-
-	// Initialise FDPLL0
-	// We can divide the crystal oscillator by any even number up to 512 to get an input in the range 32kHz to 3MHz for the DPLL
-	// The errata says that at 400kHz and below we can get false unlock indications. So we try to use 1MHz or above.
-	uint32_t multiplier;
-	uint32_t divisor;										// must be even
-	if ((xoscFrequency & 1) == 0)
-	{
-		divisor = xoscFrequency;							// use 1MHz
-		multiplier = 120;
-	}
-	else if ((xoscFrequency % 5) == 0)						// e.g. 25MHz as used on Duet 3 Mini 5+
-	{
-		divisor = 2 * (xoscFrequency/5);					// e.g. for 25MHz crystal use 2.5MHz
-		multiplier = (2 * 120)/5;
-	}
-	else
-	{
-		divisor = 2 * xoscFrequency;						// use 500kHz
-		multiplier = 2 * 120;
-	}
-
-	hri_oscctrl_write_DPLLRATIO_reg(OSCCTRL, 0,
-			  OSCCTRL_DPLLRATIO_LDRFRAC(0)
-			| OSCCTRL_DPLLRATIO_LDR(multiplier - 1));
-	hri_oscctrl_write_DPLLCTRLB_reg(OSCCTRL, 0,
-			  OSCCTRL_DPLLCTRLB_DIV(divisor/2 - 1)
-			| (0 << OSCCTRL_DPLLCTRLB_DCOEN_Pos)
-			| OSCCTRL_DPLLCTRLB_DCOFILTER(0)
-			| (0 << OSCCTRL_DPLLCTRLB_LBYPASS_Pos)
-			| OSCCTRL_DPLLCTRLB_LTIME(0)
-			| OSCCTRL_DPLLCTRLB_REFCLK(2u + xoscNumber)		// source is XOSC0 or XOSC1
-			| (0 << OSCCTRL_DPLLCTRLB_WUF_Pos)
-			| OSCCTRL_DPLLCTRLB_FILTER(0));
-	hri_oscctrl_write_DPLLCTRLA_reg(OSCCTRL, 0,
-			  (0 << OSCCTRL_DPLLCTRLA_RUNSTDBY_Pos)
-			| (1 << OSCCTRL_DPLLCTRLA_ENABLE_Pos));
-
-	while (!(hri_oscctrl_get_DPLLSTATUS_LOCK_bit(OSCCTRL, 0) || hri_oscctrl_get_DPLLSTATUS_CLKRDY_bit(OSCCTRL, 0))) { }
-
-	// We must initialise GCLKs 0 and 1 before we touch the DFLL:
-	// - GCLK0 is the CPU clock and defaults to the DFLL
-	// - GCLK1 is used as the reference when we reprogram the DFLL
-
-	// GCLK0: from FDPLL0 direct
-	hri_gclk_write_GENCTRL_reg(GCLK, 0,
-			  GCLK_GENCTRL_DIV(1) | (0 << GCLK_GENCTRL_RUNSTDBY_Pos)
-			| (0 << GCLK_GENCTRL_DIVSEL_Pos) | (0 << GCLK_GENCTRL_OE_Pos)
-			| (0 << GCLK_GENCTRL_OOV_Pos) | (0 << GCLK_GENCTRL_IDC_Pos)
-			| GCLK_GENCTRL_GENEN | GCLK_GENCTRL_SRC_DPLL0);
-
-	// GCLK1: XOSC0 divided by 32 * frequency_in_MHz to give 31250Hz
-	hri_gclk_write_GENCTRL_reg(GCLK, 1,
-			  GCLK_GENCTRL_DIV(32 * xoscFrequency) | (0 << GCLK_GENCTRL_RUNSTDBY_Pos)
-			| (0 << GCLK_GENCTRL_DIVSEL_Pos) | (0 << GCLK_GENCTRL_OE_Pos)
-			| (0 << GCLK_GENCTRL_OOV_Pos) | (0 << GCLK_GENCTRL_IDC_Pos)
-			| GCLK_GENCTRL_GENEN | GCLK_GENCTRL_SRC(GCLK_GENCTRL_SRC_XOSC0_Val + xoscNumber));
-
-	// Initialise DFLL48M in closed loop mode
-	hri_gclk_write_PCHCTRL_reg(GCLK, OSCCTRL_GCLK_ID_DFLL48, GCLK_PCHCTRL_GEN_GCLK1_Val | GCLK_PCHCTRL_CHEN);		// set GCLK1 as DFLL reference
-	hri_oscctrl_write_DFLLCTRLA_reg(OSCCTRL, 0);
-
-	hri_oscctrl_write_DFLLMUL_reg(OSCCTRL, OSCCTRL_DFLLMUL_CSTEP(4) | OSCCTRL_DFLLMUL_FSTEP(4) | OSCCTRL_DFLLMUL_MUL(48 * 32));
-	while (hri_oscctrl_get_DFLLSYNC_DFLLMUL_bit(OSCCTRL)) { }
-
-	hri_oscctrl_write_DFLLCTRLB_reg(OSCCTRL, 0);
-	while (hri_oscctrl_get_DFLLSYNC_DFLLCTRLB_bit(OSCCTRL)) { }
-
-	hri_oscctrl_write_DFLLCTRLA_reg(OSCCTRL, (0 << OSCCTRL_DFLLCTRLA_RUNSTDBY_Pos) | OSCCTRL_DFLLCTRLA_ENABLE);
-	while (hri_oscctrl_get_DFLLSYNC_ENABLE_bit(OSCCTRL)) { }
-
-	hri_oscctrl_write_DFLLVAL_reg(OSCCTRL, hri_oscctrl_read_DFLLVAL_reg(OSCCTRL));
-	while (hri_oscctrl_get_DFLLSYNC_DFLLVAL_bit(OSCCTRL)) { }
-
-	hri_oscctrl_write_DFLLCTRLB_reg(OSCCTRL,
-			  (0 << OSCCTRL_DFLLCTRLB_WAITLOCK_Pos) | (0 << OSCCTRL_DFLLCTRLB_BPLCKC_Pos)
-			| (0 << OSCCTRL_DFLLCTRLB_QLDIS_Pos) | (0 << OSCCTRL_DFLLCTRLB_CCDIS_Pos)
-			| (0 << OSCCTRL_DFLLCTRLB_USBCRM_Pos) | (0 << OSCCTRL_DFLLCTRLB_LLAW_Pos)
-			| (0 << OSCCTRL_DFLLCTRLB_STABLE_Pos) | (1u << OSCCTRL_DFLLCTRLB_MODE_Pos));
-	while (hri_oscctrl_get_DFLLSYNC_DFLLCTRLB_bit(OSCCTRL)) { }
-
-	// Initialise the other GCLKs
-	// GCLK3: FDPLL0 divided by 2, 60MHz for peripherals that need less than 120MHz
-	hri_gclk_write_GENCTRL_reg(GCLK, 3,
-			  GCLK_GENCTRL_DIV(2) | (0 << GCLK_GENCTRL_RUNSTDBY_Pos)
-			| (0 << GCLK_GENCTRL_DIVSEL_Pos) | (0 << GCLK_GENCTRL_OE_Pos)
-			| (0 << GCLK_GENCTRL_OOV_Pos) | (0 << GCLK_GENCTRL_IDC_Pos)
-			| GCLK_GENCTRL_GENEN | GCLK_GENCTRL_SRC_DPLL0);
-
-	// GCLK4: DFLL48M for CAN and step timer
-	hri_gclk_write_GENCTRL_reg(GCLK, 4,
-			  GCLK_GENCTRL_DIV(1) | (0 << GCLK_GENCTRL_RUNSTDBY_Pos)
-			| (0 << GCLK_GENCTRL_DIVSEL_Pos) | (0 << GCLK_GENCTRL_OE_Pos)
-			| (0 << GCLK_GENCTRL_OOV_Pos) | (0 << GCLK_GENCTRL_IDC_Pos)
-			| GCLK_GENCTRL_GENEN | GCLK_GENCTRL_SRC_DFLL_Val);
-
-	// Set up system clock frequency variable for FreeRTOS
-	SystemCoreClock = SystemCoreClockFreq;
-}
-
-// End
+/*
+ * Startup.cpp
+ *
+ *  Created on: 2 Aug 2020
+ *      Author: David
+ */
+
+#undef __SOFTFP__			// should not be defined, but Eclipse thinks it is
+
+#include <CoreIO.h>
+#include <hri_oscctrl_e54.h>
+#include <hri_nvmctrl_e54.h>
+
+#ifndef FREQM_GCLK_ID_REF
+# define FREQM_GCLK_ID_REF		(6)			// this definition is missing from the DFP
+#endif
+
+// Symbols defined by the linker
+extern uint32_t _sfixed;
+//extern uint32_t _efixed;
+extern uint32_t _etext;
+extern uint32_t _srelocate;
+extern uint32_t _erelocate;
+extern uint32_t _szero;
+extern uint32_t _ezero;
+//extern uint32_t _sstack;
+
+#if SUPPORT_CAN
+extern uint32_t _sCanMessage;
+extern uint32_t _eCanMessage;
+#endif
+
+extern "C" void __libc_init_array() noexcept;
+
+// Forward declaration
+static void InitClocks() noexcept;
+
+/**
+ * \brief This is the code that gets called on processor reset.
+ * To initialize the device, and call the main() routine.
+ */
+extern "C" [[noreturn]] void Reset_Handler() noexcept
+{
+	uint32_t *pSrc = &_etext;
+	uint32_t *pDest = &_srelocate;
+
+	if (pSrc != pDest)
+	{
+		for (; pDest < &_erelocate; )
+		{
+			*pDest++ = *pSrc++;
+		}
+	}
+
+	// Clear the zero segment
+	for (pDest = &_szero; pDest < &_ezero; )
+	{
+		*pDest++ = 0;
+	}
+
+#if SUPPORT_CAN
+	// Clear the CAN message buffer segment
+	for (pDest = &_sCanMessage; pDest < &_eCanMessage; )
+	{
+		*pDest++ = 0;
+	}
+#endif
+
+	// Set the vector table base address
+	pSrc = (uint32_t *) & _sfixed;
+	SCB->VTOR = ((uint32_t) pSrc & SCB_VTOR_TBLOFF_Msk);
+
+	static_assert(__FPU_USED);
+	// Enable FPU
+	SCB->CPACR |= (0xFu << 20);
+	__DSB();
+	__ISB();
+
+	// Initialize the C library
+	__libc_init_array();
+
+	// Set up the standard clocks
+	InitClocks();
+
+	// Temporarily set up systick so that delayMicroseconds works
+	SysTick->LOAD = ((SystemCoreClockFreq/1000) - 1) << SysTick_LOAD_RELOAD_Pos;
+	SysTick->CTRL = (1 << SysTick_CTRL_ENABLE_Pos) | (1 << SysTick_CTRL_CLKSOURCE_Pos);
+
+	// Initialise application, which includes setting up any additional clocks
+	AppInit();
+
+	// Run the application
+	AppMain();
+
+	while (1) { }
+}
+
+static void InitClocks() noexcept
+{
+#if 1
+	hri_nvmctrl_set_CTRLA_RWS_bf(NVMCTRL, 0);				// rely on the AUTOWS bit
+#else
+	hri_nvmctrl_set_CTRLA_RWS_bf(NVMCTRL, 6);				// need 6 wait states @ 120MHz for EFP part numbers
+	hri_nvmctrl_clear_CTRLA_AUTOWS_bit(NVMCTRL);			// clear the auto WS bit
+#endif
+
+	// We don't know which bootloader we entered from, and they use different clocks, so configure the clocks.
+	// First reset the generic clock generator. This sets all clock generators to default values and the CPU clock to the 48MHz DFLL output.
+	GCLK->CTRLA.reg = GCLK_CTRLA_SWRST;
+	while ((GCLK->CTRLA.reg & GCLK_CTRLA_SWRST) != 0) { }
+
+	// Disable DPLL0 so that we can reprogram it
+	OSCCTRL->Dpll[0].DPLLCTRLA.bit.ENABLE = 0;
+	while (OSCCTRL->Dpll[0].DPLLSYNCBUSY.bit.ENABLE) { }
+
+	// Also disable DPLL1 in case it was used by the bootloader
+	OSCCTRL->Dpll[1].DPLLCTRLA.bit.ENABLE = 0;
+	while (OSCCTRL->Dpll[1].DPLLSYNCBUSY.bit.ENABLE) { }
+
+	// Now it's safe to configure the clocks
+	// Initialise 32kHz oscillator
+	const uint16_t calib = hri_osc32kctrl_read_OSCULP32K_CALIB_bf(OSC32KCTRL);
+	hri_osc32kctrl_write_OSCULP32K_reg(OSC32KCTRL, OSC32KCTRL_OSCULP32K_CALIB(calib));
+
+	// Get the XOSC details from the application
+	unsigned int xoscFrequency = AppGetXoscFrequency();
+	const unsigned int xoscNumber = AppGetXoscNumber();
+	const uint32_t xoscReadyBit = 1ul << (OSCCTRL_STATUS_XOSCRDY0_Pos + xoscNumber);	// The XOSCRDY1 bit is one position higher than the XOSCRDY0 bit
+
+	if (xoscFrequency == 0)
+	{
+		// Start up the crystal oscillator with high gain to guaranteed operation, so that we can measure its frequency
+		// We have one EXP3HC board with a 12MHz crystal for which OSCCTRL_XOSCCTRL_STARTUP(5) does not give enough time for the oscillator to stabilise
+		hri_oscctrl_write_XOSCCTRL_reg(OSCCTRL, xoscNumber,
+				  OSCCTRL_XOSCCTRL_CFDPRESC(3)
+				| OSCCTRL_XOSCCTRL_STARTUP(6)						// 6 gives about 2ms startup time to let the oscillators stabilize (required by bootloader)
+				| (0 << OSCCTRL_XOSCCTRL_SWBEN_Pos)
+				| (0 << OSCCTRL_XOSCCTRL_CFDEN_Pos)
+				| (0 << OSCCTRL_XOSCCTRL_ENALC_Pos)
+				| OSCCTRL_XOSCCTRL_IMULT(6)
+				| OSCCTRL_XOSCCTRL_IPTAT(3)
+				| (0 << OSCCTRL_XOSCCTRL_LOWBUFGAIN_Pos)
+				| (0 << OSCCTRL_XOSCCTRL_ONDEMAND_Pos)
+				| (0 << OSCCTRL_XOSCCTRL_RUNSTDBY_Pos)
+				| (1 << OSCCTRL_XOSCCTRL_XTALEN_Pos)
+				| (1 << OSCCTRL_XOSCCTRL_ENABLE_Pos));
+
+		while ((OSCCTRL->STATUS.reg & xoscReadyBit) == 0) { }
+
+		// Set up clocks for the frequency meter. GCLK0 is already driven from the 48MHz RC oscillator.
+		MCLK->APBAMASK.reg |= MCLK_APBAMASK_FREQM;
+		hri_gclk_write_PCHCTRL_reg(GCLK, FREQM_GCLK_ID_REF, 0 | GCLK_PCHCTRL_CHEN);
+
+		// Set up GCLK 1 to be driven from the crystal oscillator
+		hri_gclk_write_GENCTRL_reg(GCLK, 1,
+				  GCLK_GENCTRL_DIV(1) | (0 << GCLK_GENCTRL_RUNSTDBY_Pos)
+				| (0 << GCLK_GENCTRL_DIVSEL_Pos) | (0 << GCLK_GENCTRL_OE_Pos)
+				| (0 << GCLK_GENCTRL_OOV_Pos) | (0 << GCLK_GENCTRL_IDC_Pos)
+				| GCLK_GENCTRL_GENEN | GCLK_GENCTRL_SRC(GCLK_GENCTRL_SRC_XOSC0_Val + xoscNumber));
+		hri_gclk_write_PCHCTRL_reg(GCLK, FREQM_GCLK_ID_MSR, 1 | GCLK_PCHCTRL_CHEN);
+
+		FREQM->CTRLA.reg = FREQM_CTRLA_SWRST;
+		while (FREQM->SYNCBUSY.bit.SWRST) { }
+
+		FREQM->CFGA.reg = 240;													// count for 240 cycles of the 48MHz reference clock i.e. 5us
+		FREQM->CTRLA.reg = FREQM_CTRLA_ENABLE;
+		while (FREQM->SYNCBUSY.bit.ENABLE) { }
+
+		// Some 12MHz crystal oscillators are slow to start, so make sure we get a consistent result before we use it
+		int32_t freq = 0;
+		for (unsigned int count = 1; ; ++count)
+		{
+			FREQM->STATUS.reg = FREQM_STATUS_OVF;								// clear overflow status
+			FREQM->CTRLB.reg = FREQM_CTRLB_START;								// start counting
+			while (FREQM->STATUS.bit.BUSY) { }									// wait until finished
+
+			// We only use every 512th reading. The 511 readings in between serve as a delay of 511 * 5us = 2.55ms.
+			if ((count & 0x000001FF) == 0)
+			{
+				const int32_t lastFreq  = freq;
+				freq = FREQM->VALUE.reg & 0x00FFFFFF;							// get the number of crystal oscillator cycles measured in 5us
+				const bool overflowed = FREQM->STATUS.bit.OVF;
+				if (!overflowed && abs(freq - lastFreq) <= 2)
+				{
+					// Expected frequencies are 12 and 25MHz. We allow a +/-25% tolerance for the 48MHz oscillator so that the 12 and 25MHz bands don't overlap.
+					if (freq >= 45 && freq <= 75)								// centre value is 60
+					{
+						xoscFrequency = 12;
+						break;
+					}
+					else if (freq >= 94 && freq <= 156)							// centre value is 125
+					{
+						xoscFrequency = 25;
+						break;
+					}
+				}
+			}
+		}
+
+		// Turn off the temporary GCLK and the frequency meter to save power
+		FREQM->CTRLA.reg = 0;
+		while (FREQM->SYNCBUSY.bit.ENABLE) { }
+		MCLK->APBAMASK.reg &= ~(MCLK_APBAMASK_FREQM);
+		hri_gclk_write_PCHCTRL_reg(GCLK, FREQM_GCLK_ID_REF, 0);
+		hri_gclk_write_PCHCTRL_reg(GCLK, FREQM_GCLK_ID_MSR, 0);
+		hri_gclk_write_GENCTRL_reg(GCLK, 1, 0);
+	}
+
+	// Initialise the XOSC
+	// The SAME5x datasheet says we can use imult = 4 for a 12MHz crystal, however we have one EXP3HC board that requires imult >= 5
+	const uint32_t imult = (xoscFrequency > 24) ? 6 : 5;
+	const uint32_t iptat = 3;								// we assume the crystal frequency is always >8MHz
+	hri_oscctrl_write_XOSCCTRL_reg(OSCCTRL, xoscNumber,
+			  OSCCTRL_XOSCCTRL_CFDPRESC(3)
+			| OSCCTRL_XOSCCTRL_STARTUP(0)
+			| (0 << OSCCTRL_XOSCCTRL_SWBEN_Pos)
+			| (0 << OSCCTRL_XOSCCTRL_CFDEN_Pos)
+			| (0 << OSCCTRL_XOSCCTRL_ENALC_Pos)
+			| OSCCTRL_XOSCCTRL_IMULT(imult)
+			| OSCCTRL_XOSCCTRL_IPTAT(iptat)
+			| (0 << OSCCTRL_XOSCCTRL_LOWBUFGAIN_Pos)
+			| (0 << OSCCTRL_XOSCCTRL_ONDEMAND_Pos)
+			| (0 << OSCCTRL_XOSCCTRL_RUNSTDBY_Pos)
+			| (1 << OSCCTRL_XOSCCTRL_XTALEN_Pos)
+			| (1 << OSCCTRL_XOSCCTRL_ENABLE_Pos));
+
+	while ((OSCCTRL->STATUS.reg & xoscReadyBit) == 0) { }
+
+	// Initialise MCLK
+	hri_mclk_write_CPUDIV_reg(MCLK, MCLK_CPUDIV_DIV(MCLK_CPUDIV_DIV_DIV1_Val));
+
+	// Initialise FDPLL0
+	// We can divide the crystal oscillator by any even number up to 512 to get an input in the range 32kHz to 3MHz for the DPLL
+	// The errata says that at 400kHz and below we can get false unlock indications. So we try to use 1MHz or above.
+	uint32_t multiplier;
+	uint32_t divisor;										// must be even
+	if ((xoscFrequency & 1) == 0)
+	{
+		divisor = xoscFrequency;							// use 1MHz
+		multiplier = 120;
+	}
+	else if ((xoscFrequency % 5) == 0)						// e.g. 25MHz as used on Duet 3 Mini 5+
+	{
+		divisor = 2 * (xoscFrequency/5);					// e.g. for 25MHz crystal use 2.5MHz
+		multiplier = (2 * 120)/5;
+	}
+	else
+	{
+		divisor = 2 * xoscFrequency;						// use 500kHz
+		multiplier = 2 * 120;
+	}
+
+	hri_oscctrl_write_DPLLRATIO_reg(OSCCTRL, 0,
+			  OSCCTRL_DPLLRATIO_LDRFRAC(0)
+			| OSCCTRL_DPLLRATIO_LDR(multiplier - 1));
+	hri_oscctrl_write_DPLLCTRLB_reg(OSCCTRL, 0,
+			  OSCCTRL_DPLLCTRLB_DIV(divisor/2 - 1)
+			| (0 << OSCCTRL_DPLLCTRLB_DCOEN_Pos)
+			| OSCCTRL_DPLLCTRLB_DCOFILTER(0)
+			| (0 << OSCCTRL_DPLLCTRLB_LBYPASS_Pos)
+			| OSCCTRL_DPLLCTRLB_LTIME(0)
+			| OSCCTRL_DPLLCTRLB_REFCLK(2u + xoscNumber)		// source is XOSC0 or XOSC1
+			| (0 << OSCCTRL_DPLLCTRLB_WUF_Pos)
+			| OSCCTRL_DPLLCTRLB_FILTER(0));
+	hri_oscctrl_write_DPLLCTRLA_reg(OSCCTRL, 0,
+			  (0 << OSCCTRL_DPLLCTRLA_RUNSTDBY_Pos)
+			| (1 << OSCCTRL_DPLLCTRLA_ENABLE_Pos));
+
+	while (!(hri_oscctrl_get_DPLLSTATUS_LOCK_bit(OSCCTRL, 0) || hri_oscctrl_get_DPLLSTATUS_CLKRDY_bit(OSCCTRL, 0))) { }
+
+	// We must initialise GCLKs 0 and 1 before we touch the DFLL:
+	// - GCLK0 is the CPU clock and defaults to the DFLL
+	// - GCLK1 is used as the reference when we reprogram the DFLL
+
+	// GCLK0: from FDPLL0 direct
+	hri_gclk_write_GENCTRL_reg(GCLK, 0,
+			  GCLK_GENCTRL_DIV(1) | (0 << GCLK_GENCTRL_RUNSTDBY_Pos)
+			| (0 << GCLK_GENCTRL_DIVSEL_Pos) | (0 << GCLK_GENCTRL_OE_Pos)
+			| (0 << GCLK_GENCTRL_OOV_Pos) | (0 << GCLK_GENCTRL_IDC_Pos)
+			| GCLK_GENCTRL_GENEN | GCLK_GENCTRL_SRC_DPLL0);
+
+	// GCLK1: XOSC0 divided by 32 * frequency_in_MHz to give 31250Hz
+	hri_gclk_write_GENCTRL_reg(GCLK, 1,
+			  GCLK_GENCTRL_DIV(32 * xoscFrequency) | (0 << GCLK_GENCTRL_RUNSTDBY_Pos)
+			| (0 << GCLK_GENCTRL_DIVSEL_Pos) | (0 << GCLK_GENCTRL_OE_Pos)
+			| (0 << GCLK_GENCTRL_OOV_Pos) | (0 << GCLK_GENCTRL_IDC_Pos)
+			| GCLK_GENCTRL_GENEN | GCLK_GENCTRL_SRC(GCLK_GENCTRL_SRC_XOSC0_Val + xoscNumber));
+
+	// Initialise DFLL48M in closed loop mode
+	hri_gclk_write_PCHCTRL_reg(GCLK, OSCCTRL_GCLK_ID_DFLL48, GCLK_PCHCTRL_GEN_GCLK1_Val | GCLK_PCHCTRL_CHEN);		// set GCLK1 as DFLL reference
+	hri_oscctrl_write_DFLLCTRLA_reg(OSCCTRL, 0);
+
+	hri_oscctrl_write_DFLLMUL_reg(OSCCTRL, OSCCTRL_DFLLMUL_CSTEP(4) | OSCCTRL_DFLLMUL_FSTEP(4) | OSCCTRL_DFLLMUL_MUL(48 * 32));
+	while (hri_oscctrl_get_DFLLSYNC_DFLLMUL_bit(OSCCTRL)) { }
+
+	hri_oscctrl_write_DFLLCTRLB_reg(OSCCTRL, 0);
+	while (hri_oscctrl_get_DFLLSYNC_DFLLCTRLB_bit(OSCCTRL)) { }
+
+	hri_oscctrl_write_DFLLCTRLA_reg(OSCCTRL, (0 << OSCCTRL_DFLLCTRLA_RUNSTDBY_Pos) | OSCCTRL_DFLLCTRLA_ENABLE);
+	while (hri_oscctrl_get_DFLLSYNC_ENABLE_bit(OSCCTRL)) { }
+
+	hri_oscctrl_write_DFLLVAL_reg(OSCCTRL, hri_oscctrl_read_DFLLVAL_reg(OSCCTRL));
+	while (hri_oscctrl_get_DFLLSYNC_DFLLVAL_bit(OSCCTRL)) { }
+
+	hri_oscctrl_write_DFLLCTRLB_reg(OSCCTRL,
+			  (0 << OSCCTRL_DFLLCTRLB_WAITLOCK_Pos) | (0 << OSCCTRL_DFLLCTRLB_BPLCKC_Pos)
+			| (0 << OSCCTRL_DFLLCTRLB_QLDIS_Pos) | (0 << OSCCTRL_DFLLCTRLB_CCDIS_Pos)
+			| (0 << OSCCTRL_DFLLCTRLB_USBCRM_Pos) | (0 << OSCCTRL_DFLLCTRLB_LLAW_Pos)
+			| (0 << OSCCTRL_DFLLCTRLB_STABLE_Pos) | (1u << OSCCTRL_DFLLCTRLB_MODE_Pos));
+	while (hri_oscctrl_get_DFLLSYNC_DFLLCTRLB_bit(OSCCTRL)) { }
+
+	// Initialise the other GCLKs
+	// GCLK3: FDPLL0 divided by 2, 60MHz for peripherals that need less than 120MHz
+	hri_gclk_write_GENCTRL_reg(GCLK, 3,
+			  GCLK_GENCTRL_DIV(2) | (0 << GCLK_GENCTRL_RUNSTDBY_Pos)
+			| (0 << GCLK_GENCTRL_DIVSEL_Pos) | (0 << GCLK_GENCTRL_OE_Pos)
+			| (0 << GCLK_GENCTRL_OOV_Pos) | (0 << GCLK_GENCTRL_IDC_Pos)
+			| GCLK_GENCTRL_GENEN | GCLK_GENCTRL_SRC_DPLL0);
+
+	// GCLK4: DFLL48M for CAN and step timer
+	hri_gclk_write_GENCTRL_reg(GCLK, 4,
+			  GCLK_GENCTRL_DIV(1) | (0 << GCLK_GENCTRL_RUNSTDBY_Pos)
+			| (0 << GCLK_GENCTRL_DIVSEL_Pos) | (0 << GCLK_GENCTRL_OE_Pos)
+			| (0 << GCLK_GENCTRL_OOV_Pos) | (0 << GCLK_GENCTRL_IDC_Pos)
+			| GCLK_GENCTRL_GENEN | GCLK_GENCTRL_SRC_DFLL_Val);
+
+	// Set up system clock frequency variable for FreeRTOS
+	SystemCoreClock = SystemCoreClockFreq;
+}
+
+// End