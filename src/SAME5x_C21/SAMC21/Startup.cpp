/*
 * Startup.cpp
 *
 *  Created on: 2 Aug 2020
 *      Author: David
 */

#include <CoreIO.h>
#include <hri_oscctrl_c21.h>
#include <hri_nvmctrl_c21.h>
#include <hpl_div.h>

// Symbols defined by the linker
extern uint32_t _sfixed;
//extern uint32_t _efixed;
extern uint32_t _etext;
extern uint32_t _srelocate;
extern uint32_t _erelocate;
extern uint32_t _szero;
extern uint32_t _ezero;

#if SUPPORT_CAN
extern uint32_t _sCanMessage;
extern uint32_t _eCanMessage;
#endif

extern "C" void __libc_init_array() noexcept;

// Forward declaration
static void InitClocks() noexcept;

/**
 * \brief This is the code that gets called on processor reset.
 * To initialize the device, and call the main() routine.
 */
extern "C" [[noreturn]] void Reset_Handler() noexcept
{
	// Initialize the relocate segment
	uint32_t *pSrc = &_etext;
	uint32_t *pDest = &_srelocate;

	if (pSrc != pDest)
	{
		for (; pDest < &_erelocate; )
		{
			*pDest++ = *pSrc++;
		}
	}

	// Clear the zero segment
	for (pDest = &_szero; pDest < &_ezero; )
	{
		*pDest++ = 0;
	}

#if SUPPORT_CAN
	// Clear the CAN message buffer segment
	for (pDest = &_sCanMessage; pDest < &_eCanMessage; )
	{
		*pDest++ = 0;
	}
#endif

	// Set the vector table base address
	pSrc = (uint32_t *) & _sfixed;
	SCB->VTOR = ((uint32_t) pSrc & SCB_VTOR_TBLOFF_Msk);

	// Initialise the divide and square root accelerator
	_div_init();

	// Initialize the C library
	__libc_init_array();

	// Set up the standard clocks
	InitClocks();

	// Temporarily set up systick so that delayMicroseconds works
	SysTick->LOAD = ((SystemCoreClockFreq/1000) - 1) << SysTick_LOAD_RELOAD_Pos;
	SysTick->CTRL = (1 << SysTick_CTRL_ENABLE_Pos) | (1 << SysTick_CTRL_CLKSOURCE_Pos);

	// Initialise application, which includes setting up any additional clocks
	AppInit();

	// Run the application
	AppMain();

	while (1) { }
}

static void InitClocks() noexcept
{
	// Set the number of flash wait states
	hri_nvmctrl_set_CTRLB_RWS_bf(NVMCTRL, 2);							// 2 wait states needed at clock frequencies >38MHz

	// If we have entered via the bootloader then we have already configured the clocks.
	// We could just leave them alone, but only if we definitely want to use the same clock configuration.
	// So instead we reset the clock configuration.
	// First reset the generic clock generator. This sets all clock generators to default values and the CPU clock to the 48MHz DFLL output.
#if 1
	// 2020-06-03: on the SammyC21 board the software reset of GCLK never completes, so reset it manually
	OSCCTRL->OSC48MCTRL.reg = OSCCTRL_OSC48MCTRL_ENABLE;				// make sure OSC48M is enabled, clear the on-demand bit
	OSCCTRL->OSC48MDIV.reg = 11;										// set divider to 12
	while ((OSCCTRL->STATUS.reg & OSCCTRL_STATUS_OSC48MRDY) == 0) { }	// wait for it to become ready
	GCLK->GENCTRL[0].reg = 0x00000106;									// this is the reset default
	GCLK->GENCTRL[1].reg = 0;											// this is the reset default
	OSCCTRL->OSC48MCTRL.reg = OSCCTRL_OSC48MCTRL_ENABLE | OSCCTRL_OSC48MCTRL_ONDEMAND;		// back to reset default
#else
	// The following code works on Duet3D boards, but it hangs on the SammyC21
	GCLK->CTRLA.reg = GCLK_CTRLA_SWRST;
	while ((GCLK->CTRLA.reg & GCLK_CTRLA_SWRST) != 0) { }
#endif

	// If we don't disable DPLL0 here then programming it later fails in a release build
	OSCCTRL->DPLLCTRLA.bit.ENABLE = 0;
	while (OSCCTRL->DPLLSYNCBUSY.bit.ENABLE) { }

	// Now it's safe to configure the clocks
	// 32kHz oscillators
	const uint16_t calib = hri_osc32kctrl_read_OSCULP32K_CALIB_bf(OSC32KCTRL);
	hri_osc32kctrl_write_OSCULP32K_reg(OSC32KCTRL, OSC32KCTRL_OSCULP32K_CALIB(calib));
	hri_osc32kctrl_write_RTCCTRL_reg(OSC32KCTRL, OSC32KCTRL_RTCCTRL_RTCSEL(OSC32KCTRL_RTCCTRL_RTCSEL_ULP32K_Val));

	// Get the XOSC details from the application
	unsigned int xoscFrequency = AppGetXoscFrequency();

	// Crystal oscillator
	// First, disable it so that we can disable the event control
	hri_oscctrl_write_XOSCCTRL_reg(OSCCTRL,
	    	  OSCCTRL_XOSCCTRL_STARTUP(0)
			| (0 << OSCCTRL_XOSCCTRL_AMPGC_Pos)
	        | OSCCTRL_XOSCCTRL_GAIN(4)
			| (1 << OSCCTRL_XOSCCTRL_RUNSTDBY_Pos)
	        | (0 << OSCCTRL_XOSCCTRL_SWBEN_Pos)
			| (0 << OSCCTRL_XOSCCTRL_CFDEN_Pos)
	        | (1 << OSCCTRL_XOSCCTRL_XTALEN_Pos)
			| (0 << OSCCTRL_XOSCCTRL_ENABLE_Pos));

	// Now it is safe to disable events
	hri_oscctrl_write_EVCTRL_reg(OSCCTRL, (0 << OSCCTRL_EVCTRL_CFDEO_Pos));

	if (xoscFrequency == 0)
	{
		// Start up the crystal oscillator with high gain to guarantee operation, so that we can measure its frequency
		hri_oscctrl_write_XOSCCTRL_reg(OSCCTRL,
		    	  OSCCTRL_XOSCCTRL_STARTUP(6)						// 6 gives about 2ms startup time to let the oscillators stabilize (required by bootloader)
				| (0 << OSCCTRL_XOSCCTRL_AMPGC_Pos)
		        | OSCCTRL_XOSCCTRL_GAIN(4)
				| (1 << OSCCTRL_XOSCCTRL_RUNSTDBY_Pos)
		        | (0 << OSCCTRL_XOSCCTRL_SWBEN_Pos)
				| (0 << OSCCTRL_XOSCCTRL_CFDEN_Pos)
		        | (1 << OSCCTRL_XOSCCTRL_XTALEN_Pos)
				| (1 << OSCCTRL_XOSCCTRL_ENABLE_Pos));

		while (!hri_oscctrl_get_STATUS_XOSCRDY_bit(OSCCTRL)) { }

		// Set the 48MHz oscillator calibration. We use the 5V values which are in bits 19 to 40 of the calibration data.
		OSCCTRL->CAL48M.reg = (uint32_t)(*reinterpret_cast<const uint64_t*>(NVMCTRL_OTP5) >> 19) & ((1ul << 21) - 1u);

		// Set up clocks for the frequency meter. GCLK0 is already driven from the 48MHz RC oscillator divided by 12.
		MCLK->APBAMASK.reg |= MCLK_APBAMASK_FREQM;
		hri_gclk_write_PCHCTRL_reg(GCLK, FREQM_GCLK_ID_REF, 0 | GCLK_PCHCTRL_CHEN);

		// Set up GCLK 1 to be driven from the crystal oscillator
		hri_gclk_write_GENCTRL_reg(GCLK, 1,
				  GCLK_GENCTRL_DIV(1) | (0 << GCLK_GENCTRL_RUNSTDBY_Pos)
				| (0 << GCLK_GENCTRL_DIVSEL_Pos) | (0 << GCLK_GENCTRL_OE_Pos)
				| (0 << GCLK_GENCTRL_OOV_Pos) | (0 << GCLK_GENCTRL_IDC_Pos)
				| GCLK_GENCTRL_GENEN | GCLK_GENCTRL_SRC_XOSC);
		hri_gclk_write_PCHCTRL_reg(GCLK, FREQM_GCLK_ID_MSR, 1 | GCLK_PCHCTRL_CHEN);

		FREQM->CTRLA.reg = FREQM_CTRLA_SWRST;
		while (FREQM->SYNCBUSY.bit.SWRST) { }

		FREQM->CFGA.reg = 40;										// count for 40 cycles of the 4MHz reference clock i.e. 10us
		FREQM->CTRLA.reg = FREQM_CTRLA_ENABLE;
		while (FREQM->SYNCBUSY.bit.ENABLE) { }

		// Some 12MHz crystal oscillators are slow to start on the SAME5x (not sure about the SAMC21), so make sure we get a consistent result before we use it
		int32_t freq = 0;
<<<<<<< HEAD
		for (unsigned int count = 0; ; ++count)
=======
		for (unsigned int count = 1; ; ++count)
>>>>>>> 33741c1b
		{
			FREQM->STATUS.reg = FREQM_STATUS_OVF;					// clear overflow status
			FREQM->CTRLB.reg = FREQM_CTRLB_START;					// start counting
			while (FREQM->STATUS.bit.BUSY) { }						// wait until finished

			// We only use every 256th reading. The 255 readings in between serve as a delay of 255 * 10us = 2.55ms.
			if ((count & 0x000000FF) == 0)
			{
				const int32_t lastFreq  = freq;
				freq = FREQM->VALUE.reg & 0x00FFFFFF;				// get the number of crystal oscillator cycles in 10us
				const bool overflowed = FREQM->STATUS.bit.OVF;
				if (!overflowed && abs(freq - lastFreq) <= 2)
				{
					// Expected frequencies are 12 and 25MHz. We allow a +/-25% tolerance for the 48MHz oscillator so that the 12 and 25MHz bands don't overlap.
					if (freq >= 90 && freq <= 150)
					{
						xoscFrequency = 12;
						break;
					}
					if (freq >= 188 && freq <= 312)
					{
						xoscFrequency = 25;
						break;
					}
				}
			}
		}

		// Turn off the temporary GCLK and the frequency meter to save power
		FREQM->CTRLA.reg = 0;
		while (FREQM->SYNCBUSY.bit.ENABLE) { }
		MCLK->APBAMASK.reg &= ~(MCLK_APBAMASK_FREQM);
		hri_gclk_write_PCHCTRL_reg(GCLK, FREQM_GCLK_ID_REF, 0);
		hri_gclk_write_PCHCTRL_reg(GCLK, FREQM_GCLK_ID_MSR, 0);
<<<<<<< HEAD
=======
		hri_gclk_write_GENCTRL_reg(GCLK, 1, 0);
>>>>>>> 33741c1b
	}

	const int32_t gain = (xoscFrequency > 16) ? 4 : 3;		// we are assuming that the frequency is >8MHz so we always need gain at least 3
	hri_oscctrl_write_XOSCCTRL_reg(OSCCTRL,
	    	  OSCCTRL_XOSCCTRL_STARTUP(0)
			| (0 << OSCCTRL_XOSCCTRL_AMPGC_Pos)
	        | OSCCTRL_XOSCCTRL_GAIN(gain)
			| (1 << OSCCTRL_XOSCCTRL_RUNSTDBY_Pos)
	        | (0 << OSCCTRL_XOSCCTRL_SWBEN_Pos)
			| (0 << OSCCTRL_XOSCCTRL_CFDEN_Pos)
	        | (1 << OSCCTRL_XOSCCTRL_XTALEN_Pos)
			| (1 << OSCCTRL_XOSCCTRL_ENABLE_Pos));

	while (!hri_oscctrl_get_STATUS_XOSCRDY_bit(OSCCTRL)) { }

	hri_oscctrl_set_XOSCCTRL_AMPGC_bit(OSCCTRL);

	// DPLL
	// We can divide the crystal oscillator by any even number up to 512 to get an input in the range 32kHz to 2MHz for the DPLL
	// To support all crystal frequencies that are an integral number of MHz, we divide down to 500kHz
	hri_oscctrl_write_DPLLRATIO_reg(OSCCTRL, OSCCTRL_DPLLRATIO_LDRFRAC(0) | OSCCTRL_DPLLRATIO_LDR(95));		// multiply input frequency by 96
	hri_oscctrl_write_DPLLCTRLB_reg(OSCCTRL,
	    	  OSCCTRL_DPLLCTRLB_DIV(xoscFrequency - 1)		// divide by 2 * xoscFrequency to get 0.5MHz
			| (0 << OSCCTRL_DPLLCTRLB_LBYPASS_Pos)
	        | OSCCTRL_DPLLCTRLB_LTIME(0)
			| OSCCTRL_DPLLCTRLB_REFCLK(1)					// reference clock is XOSC
	        | (0 << OSCCTRL_DPLLCTRLB_WUF_Pos)
			| (0 << OSCCTRL_DPLLCTRLB_LPEN_Pos)
	        | OSCCTRL_DPLLCTRLB_FILTER(0));
	hri_oscctrl_write_DPLLPRESC_reg(OSCCTRL, OSCCTRL_DPLLPRESC_PRESC(0));
	hri_oscctrl_write_DPLLCTRLA_reg(OSCCTRL,
			  (0 << OSCCTRL_DPLLCTRLA_RUNSTDBY_Pos)
			| (1 << OSCCTRL_DPLLCTRLA_ENABLE_Pos));
	while (!(hri_oscctrl_get_DPLLSTATUS_LOCK_bit(OSCCTRL) || hri_oscctrl_get_DPLLSTATUS_CLKRDY_bit(OSCCTRL))) { }

	// MCLK
	hri_mclk_write_CPUDIV_reg(MCLK, MCLK_CPUDIV_CPUDIV(1));

	// GCLK 0: 48MHz from DPLL
	hri_gclk_write_GENCTRL_reg(GCLK, 0,
		GCLK_GENCTRL_DIV(1) | (0 << GCLK_GENCTRL_RUNSTDBY_Pos)
			| (0 << GCLK_GENCTRL_DIVSEL_Pos) | (0 << GCLK_GENCTRL_OE_Pos)
			| (0 << GCLK_GENCTRL_OOV_Pos) | (0 << GCLK_GENCTRL_IDC_Pos)
			| GCLK_GENCTRL_GENEN | GCLK_GENCTRL_SRC_DPLL96M);

	// GCLK 1: 31250Hz (1MHz divided by 32)
	hri_gclk_write_GENCTRL_reg(GCLK, 1,
		GCLK_GENCTRL_DIV(32 * xoscFrequency) | (0 << GCLK_GENCTRL_RUNSTDBY_Pos)
			| (0 << GCLK_GENCTRL_DIVSEL_Pos) | (0 << GCLK_GENCTRL_OE_Pos)
			| (0 << GCLK_GENCTRL_OOV_Pos) | (0 << GCLK_GENCTRL_IDC_Pos)
			| GCLK_GENCTRL_GENEN | GCLK_GENCTRL_SRC_XOSC);

	// Set up system clock frequency variable for FreeRTOS
	SystemCoreClock = SystemCoreClockFreq;
}

// End
<|MERGE_RESOLUTION|>--- conflicted
+++ resolved
@@ -1,279 +1,272 @@
-/*
- * Startup.cpp
- *
- *  Created on: 2 Aug 2020
- *      Author: David
- */
-
-#include <CoreIO.h>
-#include <hri_oscctrl_c21.h>
-#include <hri_nvmctrl_c21.h>
-#include <hpl_div.h>
-
-// Symbols defined by the linker
-extern uint32_t _sfixed;
-//extern uint32_t _efixed;
-extern uint32_t _etext;
-extern uint32_t _srelocate;
-extern uint32_t _erelocate;
-extern uint32_t _szero;
-extern uint32_t _ezero;
-
-#if SUPPORT_CAN
-extern uint32_t _sCanMessage;
-extern uint32_t _eCanMessage;
-#endif
-
-extern "C" void __libc_init_array() noexcept;
-
-// Forward declaration
-static void InitClocks() noexcept;
-
-/**
- * \brief This is the code that gets called on processor reset.
- * To initialize the device, and call the main() routine.
- */
-extern "C" [[noreturn]] void Reset_Handler() noexcept
-{
-	// Initialize the relocate segment
-	uint32_t *pSrc = &_etext;
-	uint32_t *pDest = &_srelocate;
-
-	if (pSrc != pDest)
-	{
-		for (; pDest < &_erelocate; )
-		{
-			*pDest++ = *pSrc++;
-		}
-	}
-
-	// Clear the zero segment
-	for (pDest = &_szero; pDest < &_ezero; )
-	{
-		*pDest++ = 0;
-	}
-
-#if SUPPORT_CAN
-	// Clear the CAN message buffer segment
-	for (pDest = &_sCanMessage; pDest < &_eCanMessage; )
-	{
-		*pDest++ = 0;
-	}
-#endif
-
-	// Set the vector table base address
-	pSrc = (uint32_t *) & _sfixed;
-	SCB->VTOR = ((uint32_t) pSrc & SCB_VTOR_TBLOFF_Msk);
-
-	// Initialise the divide and square root accelerator
-	_div_init();
-
-	// Initialize the C library
-	__libc_init_array();
-
-	// Set up the standard clocks
-	InitClocks();
-
-	// Temporarily set up systick so that delayMicroseconds works
-	SysTick->LOAD = ((SystemCoreClockFreq/1000) - 1) << SysTick_LOAD_RELOAD_Pos;
-	SysTick->CTRL = (1 << SysTick_CTRL_ENABLE_Pos) | (1 << SysTick_CTRL_CLKSOURCE_Pos);
-
-	// Initialise application, which includes setting up any additional clocks
-	AppInit();
-
-	// Run the application
-	AppMain();
-
-	while (1) { }
-}
-
-static void InitClocks() noexcept
-{
-	// Set the number of flash wait states
-	hri_nvmctrl_set_CTRLB_RWS_bf(NVMCTRL, 2);							// 2 wait states needed at clock frequencies >38MHz
-
-	// If we have entered via the bootloader then we have already configured the clocks.
-	// We could just leave them alone, but only if we definitely want to use the same clock configuration.
-	// So instead we reset the clock configuration.
-	// First reset the generic clock generator. This sets all clock generators to default values and the CPU clock to the 48MHz DFLL output.
-#if 1
-	// 2020-06-03: on the SammyC21 board the software reset of GCLK never completes, so reset it manually
-	OSCCTRL->OSC48MCTRL.reg = OSCCTRL_OSC48MCTRL_ENABLE;				// make sure OSC48M is enabled, clear the on-demand bit
-	OSCCTRL->OSC48MDIV.reg = 11;										// set divider to 12
-	while ((OSCCTRL->STATUS.reg & OSCCTRL_STATUS_OSC48MRDY) == 0) { }	// wait for it to become ready
-	GCLK->GENCTRL[0].reg = 0x00000106;									// this is the reset default
-	GCLK->GENCTRL[1].reg = 0;											// this is the reset default
-	OSCCTRL->OSC48MCTRL.reg = OSCCTRL_OSC48MCTRL_ENABLE | OSCCTRL_OSC48MCTRL_ONDEMAND;		// back to reset default
-#else
-	// The following code works on Duet3D boards, but it hangs on the SammyC21
-	GCLK->CTRLA.reg = GCLK_CTRLA_SWRST;
-	while ((GCLK->CTRLA.reg & GCLK_CTRLA_SWRST) != 0) { }
-#endif
-
-	// If we don't disable DPLL0 here then programming it later fails in a release build
-	OSCCTRL->DPLLCTRLA.bit.ENABLE = 0;
-	while (OSCCTRL->DPLLSYNCBUSY.bit.ENABLE) { }
-
-	// Now it's safe to configure the clocks
-	// 32kHz oscillators
-	const uint16_t calib = hri_osc32kctrl_read_OSCULP32K_CALIB_bf(OSC32KCTRL);
-	hri_osc32kctrl_write_OSCULP32K_reg(OSC32KCTRL, OSC32KCTRL_OSCULP32K_CALIB(calib));
-	hri_osc32kctrl_write_RTCCTRL_reg(OSC32KCTRL, OSC32KCTRL_RTCCTRL_RTCSEL(OSC32KCTRL_RTCCTRL_RTCSEL_ULP32K_Val));
-
-	// Get the XOSC details from the application
-	unsigned int xoscFrequency = AppGetXoscFrequency();
-
-	// Crystal oscillator
-	// First, disable it so that we can disable the event control
-	hri_oscctrl_write_XOSCCTRL_reg(OSCCTRL,
-	    	  OSCCTRL_XOSCCTRL_STARTUP(0)
-			| (0 << OSCCTRL_XOSCCTRL_AMPGC_Pos)
-	        | OSCCTRL_XOSCCTRL_GAIN(4)
-			| (1 << OSCCTRL_XOSCCTRL_RUNSTDBY_Pos)
-	        | (0 << OSCCTRL_XOSCCTRL_SWBEN_Pos)
-			| (0 << OSCCTRL_XOSCCTRL_CFDEN_Pos)
-	        | (1 << OSCCTRL_XOSCCTRL_XTALEN_Pos)
-			| (0 << OSCCTRL_XOSCCTRL_ENABLE_Pos));
-
-	// Now it is safe to disable events
-	hri_oscctrl_write_EVCTRL_reg(OSCCTRL, (0 << OSCCTRL_EVCTRL_CFDEO_Pos));
-
-	if (xoscFrequency == 0)
-	{
-		// Start up the crystal oscillator with high gain to guarantee operation, so that we can measure its frequency
-		hri_oscctrl_write_XOSCCTRL_reg(OSCCTRL,
-		    	  OSCCTRL_XOSCCTRL_STARTUP(6)						// 6 gives about 2ms startup time to let the oscillators stabilize (required by bootloader)
-				| (0 << OSCCTRL_XOSCCTRL_AMPGC_Pos)
-		        | OSCCTRL_XOSCCTRL_GAIN(4)
-				| (1 << OSCCTRL_XOSCCTRL_RUNSTDBY_Pos)
-		        | (0 << OSCCTRL_XOSCCTRL_SWBEN_Pos)
-				| (0 << OSCCTRL_XOSCCTRL_CFDEN_Pos)
-		        | (1 << OSCCTRL_XOSCCTRL_XTALEN_Pos)
-				| (1 << OSCCTRL_XOSCCTRL_ENABLE_Pos));
-
-		while (!hri_oscctrl_get_STATUS_XOSCRDY_bit(OSCCTRL)) { }
-
-		// Set the 48MHz oscillator calibration. We use the 5V values which are in bits 19 to 40 of the calibration data.
-		OSCCTRL->CAL48M.reg = (uint32_t)(*reinterpret_cast<const uint64_t*>(NVMCTRL_OTP5) >> 19) & ((1ul << 21) - 1u);
-
-		// Set up clocks for the frequency meter. GCLK0 is already driven from the 48MHz RC oscillator divided by 12.
-		MCLK->APBAMASK.reg |= MCLK_APBAMASK_FREQM;
-		hri_gclk_write_PCHCTRL_reg(GCLK, FREQM_GCLK_ID_REF, 0 | GCLK_PCHCTRL_CHEN);
-
-		// Set up GCLK 1 to be driven from the crystal oscillator
-		hri_gclk_write_GENCTRL_reg(GCLK, 1,
-				  GCLK_GENCTRL_DIV(1) | (0 << GCLK_GENCTRL_RUNSTDBY_Pos)
-				| (0 << GCLK_GENCTRL_DIVSEL_Pos) | (0 << GCLK_GENCTRL_OE_Pos)
-				| (0 << GCLK_GENCTRL_OOV_Pos) | (0 << GCLK_GENCTRL_IDC_Pos)
-				| GCLK_GENCTRL_GENEN | GCLK_GENCTRL_SRC_XOSC);
-		hri_gclk_write_PCHCTRL_reg(GCLK, FREQM_GCLK_ID_MSR, 1 | GCLK_PCHCTRL_CHEN);
-
-		FREQM->CTRLA.reg = FREQM_CTRLA_SWRST;
-		while (FREQM->SYNCBUSY.bit.SWRST) { }
-
-		FREQM->CFGA.reg = 40;										// count for 40 cycles of the 4MHz reference clock i.e. 10us
-		FREQM->CTRLA.reg = FREQM_CTRLA_ENABLE;
-		while (FREQM->SYNCBUSY.bit.ENABLE) { }
-
-		// Some 12MHz crystal oscillators are slow to start on the SAME5x (not sure about the SAMC21), so make sure we get a consistent result before we use it
-		int32_t freq = 0;
-<<<<<<< HEAD
-		for (unsigned int count = 0; ; ++count)
-=======
-		for (unsigned int count = 1; ; ++count)
->>>>>>> 33741c1b
-		{
-			FREQM->STATUS.reg = FREQM_STATUS_OVF;					// clear overflow status
-			FREQM->CTRLB.reg = FREQM_CTRLB_START;					// start counting
-			while (FREQM->STATUS.bit.BUSY) { }						// wait until finished
-
-			// We only use every 256th reading. The 255 readings in between serve as a delay of 255 * 10us = 2.55ms.
-			if ((count & 0x000000FF) == 0)
-			{
-				const int32_t lastFreq  = freq;
-				freq = FREQM->VALUE.reg & 0x00FFFFFF;				// get the number of crystal oscillator cycles in 10us
-				const bool overflowed = FREQM->STATUS.bit.OVF;
-				if (!overflowed && abs(freq - lastFreq) <= 2)
-				{
-					// Expected frequencies are 12 and 25MHz. We allow a +/-25% tolerance for the 48MHz oscillator so that the 12 and 25MHz bands don't overlap.
-					if (freq >= 90 && freq <= 150)
-					{
-						xoscFrequency = 12;
-						break;
-					}
-					if (freq >= 188 && freq <= 312)
-					{
-						xoscFrequency = 25;
-						break;
-					}
-				}
-			}
-		}
-
-		// Turn off the temporary GCLK and the frequency meter to save power
-		FREQM->CTRLA.reg = 0;
-		while (FREQM->SYNCBUSY.bit.ENABLE) { }
-		MCLK->APBAMASK.reg &= ~(MCLK_APBAMASK_FREQM);
-		hri_gclk_write_PCHCTRL_reg(GCLK, FREQM_GCLK_ID_REF, 0);
-		hri_gclk_write_PCHCTRL_reg(GCLK, FREQM_GCLK_ID_MSR, 0);
-<<<<<<< HEAD
-=======
-		hri_gclk_write_GENCTRL_reg(GCLK, 1, 0);
->>>>>>> 33741c1b
-	}
-
-	const int32_t gain = (xoscFrequency > 16) ? 4 : 3;		// we are assuming that the frequency is >8MHz so we always need gain at least 3
-	hri_oscctrl_write_XOSCCTRL_reg(OSCCTRL,
-	    	  OSCCTRL_XOSCCTRL_STARTUP(0)
-			| (0 << OSCCTRL_XOSCCTRL_AMPGC_Pos)
-	        | OSCCTRL_XOSCCTRL_GAIN(gain)
-			| (1 << OSCCTRL_XOSCCTRL_RUNSTDBY_Pos)
-	        | (0 << OSCCTRL_XOSCCTRL_SWBEN_Pos)
-			| (0 << OSCCTRL_XOSCCTRL_CFDEN_Pos)
-	        | (1 << OSCCTRL_XOSCCTRL_XTALEN_Pos)
-			| (1 << OSCCTRL_XOSCCTRL_ENABLE_Pos));
-
-	while (!hri_oscctrl_get_STATUS_XOSCRDY_bit(OSCCTRL)) { }
-
-	hri_oscctrl_set_XOSCCTRL_AMPGC_bit(OSCCTRL);
-
-	// DPLL
-	// We can divide the crystal oscillator by any even number up to 512 to get an input in the range 32kHz to 2MHz for the DPLL
-	// To support all crystal frequencies that are an integral number of MHz, we divide down to 500kHz
-	hri_oscctrl_write_DPLLRATIO_reg(OSCCTRL, OSCCTRL_DPLLRATIO_LDRFRAC(0) | OSCCTRL_DPLLRATIO_LDR(95));		// multiply input frequency by 96
-	hri_oscctrl_write_DPLLCTRLB_reg(OSCCTRL,
-	    	  OSCCTRL_DPLLCTRLB_DIV(xoscFrequency - 1)		// divide by 2 * xoscFrequency to get 0.5MHz
-			| (0 << OSCCTRL_DPLLCTRLB_LBYPASS_Pos)
-	        | OSCCTRL_DPLLCTRLB_LTIME(0)
-			| OSCCTRL_DPLLCTRLB_REFCLK(1)					// reference clock is XOSC
-	        | (0 << OSCCTRL_DPLLCTRLB_WUF_Pos)
-			| (0 << OSCCTRL_DPLLCTRLB_LPEN_Pos)
-	        | OSCCTRL_DPLLCTRLB_FILTER(0));
-	hri_oscctrl_write_DPLLPRESC_reg(OSCCTRL, OSCCTRL_DPLLPRESC_PRESC(0));
-	hri_oscctrl_write_DPLLCTRLA_reg(OSCCTRL,
-			  (0 << OSCCTRL_DPLLCTRLA_RUNSTDBY_Pos)
-			| (1 << OSCCTRL_DPLLCTRLA_ENABLE_Pos));
-	while (!(hri_oscctrl_get_DPLLSTATUS_LOCK_bit(OSCCTRL) || hri_oscctrl_get_DPLLSTATUS_CLKRDY_bit(OSCCTRL))) { }
-
-	// MCLK
-	hri_mclk_write_CPUDIV_reg(MCLK, MCLK_CPUDIV_CPUDIV(1));
-
-	// GCLK 0: 48MHz from DPLL
-	hri_gclk_write_GENCTRL_reg(GCLK, 0,
-		GCLK_GENCTRL_DIV(1) | (0 << GCLK_GENCTRL_RUNSTDBY_Pos)
-			| (0 << GCLK_GENCTRL_DIVSEL_Pos) | (0 << GCLK_GENCTRL_OE_Pos)
-			| (0 << GCLK_GENCTRL_OOV_Pos) | (0 << GCLK_GENCTRL_IDC_Pos)
-			| GCLK_GENCTRL_GENEN | GCLK_GENCTRL_SRC_DPLL96M);
-
-	// GCLK 1: 31250Hz (1MHz divided by 32)
-	hri_gclk_write_GENCTRL_reg(GCLK, 1,
-		GCLK_GENCTRL_DIV(32 * xoscFrequency) | (0 << GCLK_GENCTRL_RUNSTDBY_Pos)
-			| (0 << GCLK_GENCTRL_DIVSEL_Pos) | (0 << GCLK_GENCTRL_OE_Pos)
-			| (0 << GCLK_GENCTRL_OOV_Pos) | (0 << GCLK_GENCTRL_IDC_Pos)
-			| GCLK_GENCTRL_GENEN | GCLK_GENCTRL_SRC_XOSC);
-
-	// Set up system clock frequency variable for FreeRTOS
-	SystemCoreClock = SystemCoreClockFreq;
-}
-
-// End
+/*
+ * Startup.cpp
+ *
+ *  Created on: 2 Aug 2020
+ *      Author: David
+ */
+
+#include <CoreIO.h>
+#include <hri_oscctrl_c21.h>
+#include <hri_nvmctrl_c21.h>
+#include <hpl_div.h>
+
+// Symbols defined by the linker
+extern uint32_t _sfixed;
+//extern uint32_t _efixed;
+extern uint32_t _etext;
+extern uint32_t _srelocate;
+extern uint32_t _erelocate;
+extern uint32_t _szero;
+extern uint32_t _ezero;
+
+#if SUPPORT_CAN
+extern uint32_t _sCanMessage;
+extern uint32_t _eCanMessage;
+#endif
+
+extern "C" void __libc_init_array() noexcept;
+
+// Forward declaration
+static void InitClocks() noexcept;
+
+/**
+ * \brief This is the code that gets called on processor reset.
+ * To initialize the device, and call the main() routine.
+ */
+extern "C" [[noreturn]] void Reset_Handler() noexcept
+{
+	// Initialize the relocate segment
+	uint32_t *pSrc = &_etext;
+	uint32_t *pDest = &_srelocate;
+
+	if (pSrc != pDest)
+	{
+		for (; pDest < &_erelocate; )
+		{
+			*pDest++ = *pSrc++;
+		}
+	}
+
+	// Clear the zero segment
+	for (pDest = &_szero; pDest < &_ezero; )
+	{
+		*pDest++ = 0;
+	}
+
+#if SUPPORT_CAN
+	// Clear the CAN message buffer segment
+	for (pDest = &_sCanMessage; pDest < &_eCanMessage; )
+	{
+		*pDest++ = 0;
+	}
+#endif
+
+	// Set the vector table base address
+	pSrc = (uint32_t *) & _sfixed;
+	SCB->VTOR = ((uint32_t) pSrc & SCB_VTOR_TBLOFF_Msk);
+
+	// Initialise the divide and square root accelerator
+	_div_init();
+
+	// Initialize the C library
+	__libc_init_array();
+
+	// Set up the standard clocks
+	InitClocks();
+
+	// Temporarily set up systick so that delayMicroseconds works
+	SysTick->LOAD = ((SystemCoreClockFreq/1000) - 1) << SysTick_LOAD_RELOAD_Pos;
+	SysTick->CTRL = (1 << SysTick_CTRL_ENABLE_Pos) | (1 << SysTick_CTRL_CLKSOURCE_Pos);
+
+	// Initialise application, which includes setting up any additional clocks
+	AppInit();
+
+	// Run the application
+	AppMain();
+
+	while (1) { }
+}
+
+static void InitClocks() noexcept
+{
+	// Set the number of flash wait states
+	hri_nvmctrl_set_CTRLB_RWS_bf(NVMCTRL, 2);							// 2 wait states needed at clock frequencies >38MHz
+
+	// If we have entered via the bootloader then we have already configured the clocks.
+	// We could just leave them alone, but only if we definitely want to use the same clock configuration.
+	// So instead we reset the clock configuration.
+	// First reset the generic clock generator. This sets all clock generators to default values and the CPU clock to the 48MHz DFLL output.
+#if 1
+	// 2020-06-03: on the SammyC21 board the software reset of GCLK never completes, so reset it manually
+	OSCCTRL->OSC48MCTRL.reg = OSCCTRL_OSC48MCTRL_ENABLE;				// make sure OSC48M is enabled, clear the on-demand bit
+	OSCCTRL->OSC48MDIV.reg = 11;										// set divider to 12
+	while ((OSCCTRL->STATUS.reg & OSCCTRL_STATUS_OSC48MRDY) == 0) { }	// wait for it to become ready
+	GCLK->GENCTRL[0].reg = 0x00000106;									// this is the reset default
+	GCLK->GENCTRL[1].reg = 0;											// this is the reset default
+	OSCCTRL->OSC48MCTRL.reg = OSCCTRL_OSC48MCTRL_ENABLE | OSCCTRL_OSC48MCTRL_ONDEMAND;		// back to reset default
+#else
+	// The following code works on Duet3D boards, but it hangs on the SammyC21
+	GCLK->CTRLA.reg = GCLK_CTRLA_SWRST;
+	while ((GCLK->CTRLA.reg & GCLK_CTRLA_SWRST) != 0) { }
+#endif
+
+	// If we don't disable DPLL0 here then programming it later fails in a release build
+	OSCCTRL->DPLLCTRLA.bit.ENABLE = 0;
+	while (OSCCTRL->DPLLSYNCBUSY.bit.ENABLE) { }
+
+	// Now it's safe to configure the clocks
+	// 32kHz oscillators
+	const uint16_t calib = hri_osc32kctrl_read_OSCULP32K_CALIB_bf(OSC32KCTRL);
+	hri_osc32kctrl_write_OSCULP32K_reg(OSC32KCTRL, OSC32KCTRL_OSCULP32K_CALIB(calib));
+	hri_osc32kctrl_write_RTCCTRL_reg(OSC32KCTRL, OSC32KCTRL_RTCCTRL_RTCSEL(OSC32KCTRL_RTCCTRL_RTCSEL_ULP32K_Val));
+
+	// Get the XOSC details from the application
+	unsigned int xoscFrequency = AppGetXoscFrequency();
+
+	// Crystal oscillator
+	// First, disable it so that we can disable the event control
+	hri_oscctrl_write_XOSCCTRL_reg(OSCCTRL,
+	    	  OSCCTRL_XOSCCTRL_STARTUP(0)
+			| (0 << OSCCTRL_XOSCCTRL_AMPGC_Pos)
+	        | OSCCTRL_XOSCCTRL_GAIN(4)
+			| (1 << OSCCTRL_XOSCCTRL_RUNSTDBY_Pos)
+	        | (0 << OSCCTRL_XOSCCTRL_SWBEN_Pos)
+			| (0 << OSCCTRL_XOSCCTRL_CFDEN_Pos)
+	        | (1 << OSCCTRL_XOSCCTRL_XTALEN_Pos)
+			| (0 << OSCCTRL_XOSCCTRL_ENABLE_Pos));
+
+	// Now it is safe to disable events
+	hri_oscctrl_write_EVCTRL_reg(OSCCTRL, (0 << OSCCTRL_EVCTRL_CFDEO_Pos));
+
+	if (xoscFrequency == 0)
+	{
+		// Start up the crystal oscillator with high gain to guarantee operation, so that we can measure its frequency
+		hri_oscctrl_write_XOSCCTRL_reg(OSCCTRL,
+		    	  OSCCTRL_XOSCCTRL_STARTUP(6)						// 6 gives about 2ms startup time to let the oscillators stabilize (required by bootloader)
+				| (0 << OSCCTRL_XOSCCTRL_AMPGC_Pos)
+		        | OSCCTRL_XOSCCTRL_GAIN(4)
+				| (1 << OSCCTRL_XOSCCTRL_RUNSTDBY_Pos)
+		        | (0 << OSCCTRL_XOSCCTRL_SWBEN_Pos)
+				| (0 << OSCCTRL_XOSCCTRL_CFDEN_Pos)
+		        | (1 << OSCCTRL_XOSCCTRL_XTALEN_Pos)
+				| (1 << OSCCTRL_XOSCCTRL_ENABLE_Pos));
+
+		while (!hri_oscctrl_get_STATUS_XOSCRDY_bit(OSCCTRL)) { }
+
+		// Set the 48MHz oscillator calibration. We use the 5V values which are in bits 19 to 40 of the calibration data.
+		OSCCTRL->CAL48M.reg = (uint32_t)(*reinterpret_cast<const uint64_t*>(NVMCTRL_OTP5) >> 19) & ((1ul << 21) - 1u);
+
+		// Set up clocks for the frequency meter. GCLK0 is already driven from the 48MHz RC oscillator divided by 12.
+		MCLK->APBAMASK.reg |= MCLK_APBAMASK_FREQM;
+		hri_gclk_write_PCHCTRL_reg(GCLK, FREQM_GCLK_ID_REF, 0 | GCLK_PCHCTRL_CHEN);
+
+		// Set up GCLK 1 to be driven from the crystal oscillator
+		hri_gclk_write_GENCTRL_reg(GCLK, 1,
+				  GCLK_GENCTRL_DIV(1) | (0 << GCLK_GENCTRL_RUNSTDBY_Pos)
+				| (0 << GCLK_GENCTRL_DIVSEL_Pos) | (0 << GCLK_GENCTRL_OE_Pos)
+				| (0 << GCLK_GENCTRL_OOV_Pos) | (0 << GCLK_GENCTRL_IDC_Pos)
+				| GCLK_GENCTRL_GENEN | GCLK_GENCTRL_SRC_XOSC);
+		hri_gclk_write_PCHCTRL_reg(GCLK, FREQM_GCLK_ID_MSR, 1 | GCLK_PCHCTRL_CHEN);
+
+		FREQM->CTRLA.reg = FREQM_CTRLA_SWRST;
+		while (FREQM->SYNCBUSY.bit.SWRST) { }
+
+		FREQM->CFGA.reg = 40;										// count for 40 cycles of the 4MHz reference clock i.e. 10us
+		FREQM->CTRLA.reg = FREQM_CTRLA_ENABLE;
+		while (FREQM->SYNCBUSY.bit.ENABLE) { }
+
+		// Some 12MHz crystal oscillators are slow to start on the SAME5x (not sure about the SAMC21), so make sure we get a consistent result before we use it
+		int32_t freq = 0;
+		for (unsigned int count = 1; ; ++count)
+		{
+			FREQM->STATUS.reg = FREQM_STATUS_OVF;					// clear overflow status
+			FREQM->CTRLB.reg = FREQM_CTRLB_START;					// start counting
+			while (FREQM->STATUS.bit.BUSY) { }						// wait until finished
+
+			// We only use every 256th reading. The 255 readings in between serve as a delay of 255 * 10us = 2.55ms.
+			if ((count & 0x000000FF) == 0)
+			{
+				const int32_t lastFreq  = freq;
+				freq = FREQM->VALUE.reg & 0x00FFFFFF;				// get the number of crystal oscillator cycles in 10us
+				const bool overflowed = FREQM->STATUS.bit.OVF;
+				if (!overflowed && abs(freq - lastFreq) <= 2)
+				{
+					// Expected frequencies are 12 and 25MHz. We allow a +/-25% tolerance for the 48MHz oscillator so that the 12 and 25MHz bands don't overlap.
+					if (freq >= 90 && freq <= 150)
+					{
+						xoscFrequency = 12;
+						break;
+					}
+					if (freq >= 188 && freq <= 312)
+					{
+						xoscFrequency = 25;
+						break;
+					}
+				}
+			}
+		}
+
+		// Turn off the temporary GCLK and the frequency meter to save power
+		FREQM->CTRLA.reg = 0;
+		while (FREQM->SYNCBUSY.bit.ENABLE) { }
+		MCLK->APBAMASK.reg &= ~(MCLK_APBAMASK_FREQM);
+		hri_gclk_write_PCHCTRL_reg(GCLK, FREQM_GCLK_ID_REF, 0);
+		hri_gclk_write_PCHCTRL_reg(GCLK, FREQM_GCLK_ID_MSR, 0);
+		hri_gclk_write_GENCTRL_reg(GCLK, 1, 0);
+	}
+
+	const int32_t gain = (xoscFrequency > 16) ? 4 : 3;		// we are assuming that the frequency is >8MHz so we always need gain at least 3
+	hri_oscctrl_write_XOSCCTRL_reg(OSCCTRL,
+	    	  OSCCTRL_XOSCCTRL_STARTUP(0)
+			| (0 << OSCCTRL_XOSCCTRL_AMPGC_Pos)
+	        | OSCCTRL_XOSCCTRL_GAIN(gain)
+			| (1 << OSCCTRL_XOSCCTRL_RUNSTDBY_Pos)
+	        | (0 << OSCCTRL_XOSCCTRL_SWBEN_Pos)
+			| (0 << OSCCTRL_XOSCCTRL_CFDEN_Pos)
+	        | (1 << OSCCTRL_XOSCCTRL_XTALEN_Pos)
+			| (1 << OSCCTRL_XOSCCTRL_ENABLE_Pos));
+
+	while (!hri_oscctrl_get_STATUS_XOSCRDY_bit(OSCCTRL)) { }
+
+	hri_oscctrl_set_XOSCCTRL_AMPGC_bit(OSCCTRL);
+
+	// DPLL
+	// We can divide the crystal oscillator by any even number up to 512 to get an input in the range 32kHz to 2MHz for the DPLL
+	// To support all crystal frequencies that are an integral number of MHz, we divide down to 500kHz
+	hri_oscctrl_write_DPLLRATIO_reg(OSCCTRL, OSCCTRL_DPLLRATIO_LDRFRAC(0) | OSCCTRL_DPLLRATIO_LDR(95));		// multiply input frequency by 96
+	hri_oscctrl_write_DPLLCTRLB_reg(OSCCTRL,
+	    	  OSCCTRL_DPLLCTRLB_DIV(xoscFrequency - 1)		// divide by 2 * xoscFrequency to get 0.5MHz
+			| (0 << OSCCTRL_DPLLCTRLB_LBYPASS_Pos)
+	        | OSCCTRL_DPLLCTRLB_LTIME(0)
+			| OSCCTRL_DPLLCTRLB_REFCLK(1)					// reference clock is XOSC
+	        | (0 << OSCCTRL_DPLLCTRLB_WUF_Pos)
+			| (0 << OSCCTRL_DPLLCTRLB_LPEN_Pos)
+	        | OSCCTRL_DPLLCTRLB_FILTER(0));
+	hri_oscctrl_write_DPLLPRESC_reg(OSCCTRL, OSCCTRL_DPLLPRESC_PRESC(0));
+	hri_oscctrl_write_DPLLCTRLA_reg(OSCCTRL,
+			  (0 << OSCCTRL_DPLLCTRLA_RUNSTDBY_Pos)
+			| (1 << OSCCTRL_DPLLCTRLA_ENABLE_Pos));
+	while (!(hri_oscctrl_get_DPLLSTATUS_LOCK_bit(OSCCTRL) || hri_oscctrl_get_DPLLSTATUS_CLKRDY_bit(OSCCTRL))) { }
+
+	// MCLK
+	hri_mclk_write_CPUDIV_reg(MCLK, MCLK_CPUDIV_CPUDIV(1));
+
+	// GCLK 0: 48MHz from DPLL
+	hri_gclk_write_GENCTRL_reg(GCLK, 0,
+		GCLK_GENCTRL_DIV(1) | (0 << GCLK_GENCTRL_RUNSTDBY_Pos)
+			| (0 << GCLK_GENCTRL_DIVSEL_Pos) | (0 << GCLK_GENCTRL_OE_Pos)
+			| (0 << GCLK_GENCTRL_OOV_Pos) | (0 << GCLK_GENCTRL_IDC_Pos)
+			| GCLK_GENCTRL_GENEN | GCLK_GENCTRL_SRC_DPLL96M);
+
+	// GCLK 1: 31250Hz (1MHz divided by 32)
+	hri_gclk_write_GENCTRL_reg(GCLK, 1,
+		GCLK_GENCTRL_DIV(32 * xoscFrequency) | (0 << GCLK_GENCTRL_RUNSTDBY_Pos)
+			| (0 << GCLK_GENCTRL_DIVSEL_Pos) | (0 << GCLK_GENCTRL_OE_Pos)
+			| (0 << GCLK_GENCTRL_OOV_Pos) | (0 << GCLK_GENCTRL_IDC_Pos)
+			| GCLK_GENCTRL_GENEN | GCLK_GENCTRL_SRC_XOSC);
+
+	// Set up system clock frequency variable for FreeRTOS
+	SystemCoreClock = SystemCoreClockFreq;
+}
+
+// End