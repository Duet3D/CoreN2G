--- conflicted
+++ resolved
@@ -1,816 +1,811 @@
-/**
- * @file CoreIO.h
- * @brief Header file declaring types, functions etc. usable from both C and C++
- *
- * This file contains basic CPU and I/O pin support for the SAME5x (also works with SAMD5x) and SAMC21
- * Use it where we can't include the full CoreIO.h file, for example in C source files
- */
-
-/*
- *  Created on: 28 May 2020
- *      Author: David
- */
-
-#ifndef SRC_HARDWARE_SAME5X_COREIO_H_
-#define SRC_HARDWARE_SAME5X_COREIO_H_
-
-#include "Core.h"
-
-#include <General/SimpleMath.h>
-
-// Exported memory control variables. These are defined in file syscalls.h which must be included by exactly one client file.
-extern char *heapTop;
-extern const char *heapLimit;
-extern const char *sysStackLimit;
-
-// Define NumTotalPins as the pin number at and beyond which it is not safe to access the corresponding port registers on this processor family.
-// This may be greater than the number of I/O pins actually on the particular device we are running on.
-#if SAME5x
-constexpr unsigned int NumTotalPins = (3 * 32) + 22;	// SAME54P20A goes up to PD21
-#elif SAMC21
-constexpr unsigned int NumTotalPins = 2 * 32;			// SAMC21J goes up to PB31. We don't support the SAMC21N.
-#elif SAM4E
-constexpr unsigned int NumTotalPins = (4 * 32) + 6;		// SAM4E8E goes up to PE5
-#elif SAM4S
-constexpr unsigned int NumTotalPins = 3 * 32;			// SAM4S8C goes up to PC31
-#elif SAME70
-constexpr unsigned int NumTotalPins = (4 * 32) + 6;		// SAME70 goes up to PE5
-#else
-# error Unsupported processor
-#endif
-
-inline uint32_t GpioPortNumber(Pin p) { return p >> 5; }
-inline constexpr uint32_t GpioPinNumber(Pin p) { return p & 0x1F; }
-inline constexpr uint32_t GpioMask(Pin p) { return (uint32_t)1 << GpioPinNumber(p); }
-
-#if SAME70 || SAM4E || SAM4S
-inline Pio *GpioPort(Pin p) { return (Pio*)((uint32_t)PIOA + GpioPortNumber(p) * 0x200); }
-#endif
-
-/**
- * @brief Return the global pin number for a Port A pin
- *
- * @param n The bit number of the pin on Port A
- * @return The global pin number
- */
-inline constexpr Pin PortAPin(unsigned int n) noexcept { return n; }
-
-/**
- * @brief Return the global pin number for a Port B pin
- *
- * @param n The bit number of the pin on Port B
- * @return The global pin number
- */
-inline constexpr Pin PortBPin(unsigned int n) noexcept { return 32+n; }
-
-#if SAME5x || SAM4E || SAM4S || SAME70
-
-/**
- * @brief Return the global pin number for a Port C pin
- *
- * @param n The bit number of the pin on Port C
- * @return The global pin number
- */
-inline constexpr Pin PortCPin(unsigned int n) noexcept { return 64+n; }
-
-#endif
-
-#if SAME5x || SAM4E || SAME70
-
-/**
- * @brief Return the global pin number for a Port D pin
- *
- * @param n The bit number of the pin on Port D
- * @return The global pin number
- */
-inline constexpr Pin PortDPin(unsigned int n) noexcept { return 96+n; }
-
-#endif
-
-#if SAM4E || SAME70
-
-/**
- * @brief Return the global pin number for a Port E pin
- *
- * @param n The bit number of the pin on Port E
- * @return The global pin number
- */
-inline constexpr Pin PortEPin(unsigned int n) noexcept { return 128+n; }
-
-#endif
-
-/**
- * @brief Pin function numbers for calls to SetPinFunction
- *
- */
-enum class GpioPinFunction : uint8_t
-{
-	A = 0, B, C, D,
-#if SAME5x || SAMC21
-	E, F, G, H, I, J, K, L, M, N
-#endif
-};
-
-/**
- * @brief Set the function of an I/O pin
- *
- * @param p The pin number
- * @param f The required pin function
- */
-void SetPinFunction(Pin p, GpioPinFunction f) noexcept;
-
-/**
- * @brief Set a pin back to ordinary digital I/O
- *
- * @param p The pin number
- */
-void ClearPinFunction(Pin p) noexcept;
-
-// Enable or disable the pullup[ resistor
-void SetPullup(Pin p, bool on) noexcept;
-
-// Set the mode of a pin with optional debouncing
-void SetPinMode(Pin pin, enum PinMode mode, uint32_t debounceCutoff) noexcept;
-
-#if SAME5x || SAMC21
-
-// GCLK management
-
-/**
- * @brief Possible sources for a GCLK
- *
- */
-enum class GclkSource : uint8_t
-{
-#if SAME5x
-	xosc0 = 0,
-	xosc1,
-	gclkIn,
-	gclk1,
-	oscUlp32k,
-	xosc32k,
-	dfll,
-	dpll0,
-	dpll1
-#elif SAMC21
-	xosc = 0, /**< xosc */
-	gclkIn,   /**< gclkIn */
-	gclk1,    /**< gclk1 */
-	oscUlp32k,/**< oscUlp32k */
-	osc32k,   /**< osc32k */
-	xosc32k,  /**< xosc32k */
-	osc48m,   /**< osc48m */
-	dpll      /**< dpll */
-#else
-# error Unsupported processor
-#endif
-};
-
-/**
- * @brief Configure and enable a GCLK
- *
- * @param index The GCLK number
- * @param source The source oscillator
- * @param divisor The division factor
- * @param enableOutput Whether we want to enable output to a pin
- */
-void ConfigureGclk(unsigned int index, GclkSource source, uint16_t divisor, bool enableOutput = false) noexcept;
-
-#endif
-
-// Optimised version of memcpy for use when the source and destination are known to be 32-bit aligned and a whole number of 32-bit words is to be copied
-void memcpyu32(uint32_t *dst, const uint32_t *src, size_t numWords) noexcept;
-
-// memcpy for int32_t arrays
-inline void memcpyi32(int32_t *dst, const int32_t *src, size_t numWords) noexcept
-{
-	static_assert(sizeof(int32_t) == sizeof(uint32_t));
-	static_assert(alignof(int32_t) == alignof(uint32_t));
-	memcpyu32(reinterpret_cast<uint32_t*>(dst), reinterpret_cast<const uint32_t*>(src), numWords);
-}
-
-// memcpy for float arrays
-inline void memcpyf(float *dst, const float *src, size_t numFloats) noexcept
-{
-	static_assert(sizeof(float) == sizeof(uint32_t));
-	static_assert(alignof(float) == alignof(uint32_t));
-	memcpyu32(reinterpret_cast<uint32_t*>(dst), reinterpret_cast<const uint32_t*>(src), numFloats);
-}
-
-
-// Atomic section locker, alternative to InterruptCriticalSectionLocker (is safe to call from within an ISR, and may be faster)
-/**
- * @brief This class is an alternative to InterruptCriticalSectionLocker. It is safe to call from within an ISR, and may be faster.
- *
- */
-class AtomicCriticalSectionLocker
-{
-public:
-	AtomicCriticalSectionLocker() : flags(cpu_irq_save())
-	{
-	}
-
-	~AtomicCriticalSectionLocker()
-	{
-		cpu_irq_restore(flags);
-	}
-
-private:
-	irqflags_t flags;
-};
-
-#if SAME5x || SAM4E || SAM4S || SAME70		// SAMC21 doesn't support these
-
-// Functions to change the base priority, to shut out interrupts up to a priority level
-
-// Get the base priority and shut out interrupts lower than or equal to a specified priority
-inline uint32_t ChangeBasePriority(uint32_t prio)
-{
-	const uint32_t oldPrio = __get_BASEPRI();
-	__set_BASEPRI_MAX(prio << (8 - __NVIC_PRIO_BITS));
-	return oldPrio;
-}
-
-// Restore the base priority following a call to ChangeBasePriority
-inline void RestoreBasePriority(uint32_t prio)
-{
-	__set_BASEPRI(prio);
-}
-
-// Set the base priority when we are not interested in the existing value i.e. definitely in non-interrupt code
-inline void SetBasePriority(uint32_t prio)
-{
-	__set_BASEPRI(prio << (8 - __NVIC_PRIO_BITS));
-}
-
-#endif
-
-/**
- * @brief Type used as the parameter to a standard callback function
- *
- */
-union CallbackParameter
-{
-	void *vp;
-	uint32_t u32;
-	int32_t i32;
-
-	CallbackParameter(void *pp) noexcept : vp(pp) { }
-	CallbackParameter(uint32_t pp) noexcept : u32(pp) { }
-	CallbackParameter(unsigned int p) noexcept { u32 = p; }
-	CallbackParameter(int32_t pp) noexcept : i32(pp) { }
-	CallbackParameter(int p) noexcept { i32 = p; }
-	CallbackParameter() noexcept : u32(0) { }
-};
-
-/**
- * @brief Standard callback function type
- *
- * @param The parameter to the callback function
- */
-typedef void (*StandardCallbackFunction)(CallbackParameter) noexcept;
-
-/**
- * @brief Initialise the watchdog
- *
- */
-void WatchdogInit() noexcept;
-
-/**
- * @brief Kick the watchdog. This should be called from within the tick ISR.
- *
- */
-void WatchdogReset() noexcept;
-
-#if SAM4E || SAME70
-
-/**
- * @brief Kick the secondary watchdog. This should be called from within the tick ISR.
- *
- */
-void WatchdogResetSecondary() noexcept;
-
-#endif
-
-/**
- * @brief Timekeeping function. Call this from within the tick ISR.
- *
- */
-void CoreSysTick() noexcept;
-
-/**
- * @brief Call this from the application to initialise the DMA controller, interrupt system etc.
- *
- */
-void CoreInit() noexcept;
-
-// Random numbers
-
-/**
- * @brief Return a random or pseudo-random number
- *
- * @param howbig Upper limit
- * @return The number, in the range 0 to (howbig - 1)
- */
-static inline int32_t random(uint32_t howbig) noexcept
-{
-	return (howbig == 0) ? 0 : random32() % howbig;
-}
-
-/**
- * @brief  Return a random or pseudo-random number
- *
- * @param howsmall Lower limit
- * @param howbig Upper limit
- * @return The number, in the range howsmall to (howbig - 1)
- */
-static inline uint32_t random(uint32_t howsmall, uint32_t howbig) noexcept
-{
-	return random(howbig - howsmall) + howsmall;
-}
-
-/**
- * @brief Set a pin high with no error checking
- *
- * @param pin The pin to set high
- */
-inline void fastDigitalWriteHigh(uint32_t pin) noexcept
-{
-#if SAME5x || SAMC21
-	PORT->Group[GpioPortNumber(pin)].OUTSET.reg = GpioMask(pin);
-#elif SAME70 || SAM4E || SAM4S
-	GpioPort(pin)->PIO_SODR = GpioMask(pin);
-#else
-# error Unsupported processor
-#endif
-}
-
-/**
- * @brief Set a pin low with no error checking
- *
- * @param pin The pin to set low
- */
-inline void fastDigitalWriteLow(uint32_t pin) noexcept
-{
-#if SAME5x || SAMC21
-	PORT->Group[GpioPortNumber(pin)].OUTCLR.reg = GpioMask(pin);
-#elif SAME70 || SAM4E || SAM4S
-	GpioPort(pin)->PIO_CODR = GpioMask(pin);
-#else
-# error Unsupported processor
-#endif
-}
-
-/**
- * @brief Read a pin with no error checking
- *
- * @param pin The pin to read
- */
-inline bool fastDigitalRead(uint32_t pin) noexcept
-{
-#if SAME5x || SAMC21
-	return PORT->Group[GpioPortNumber(pin)].IN.reg & GpioMask(pin);
-#elif SAME70 || SAM4E || SAM4S
-	return GpioPort(pin)->PIO_PDSR & GpioMask(pin);
-#else
-# error Unsupported processor
-#endif
-}
-
-/**
- * @brief Reset the microcontroller
- *
- */
-[[noreturn]] void Reset() noexcept;
-
-/**
- * @brief TC output identifiers used in pin tables
- * These encode the TC number, the output number from that TC, and the peripheral number
- */
-enum class TcOutput : uint8_t
-{
-#if SAME5x || SAMC21
-	// TC devices, on peripheral E for both SAME5x and SAMC21. Bottom bit is the output number, remaining bits are the TC number.
-	tc0_0 = 0, tc0_1,
-	tc1_0, tc1_1,
-	tc2_0, tc2_1,
-	tc3_0, tc3_1,
-	tc4_0, tc4_1,
-# if SAME5x
-	tc5_0, tc5_1,
-	tc6_0, tc6_1,
-	tc7_0, tc7_1,
-# endif
-<<<<<<< HEAD
-#elif SAME70 || SAM4E || SAM4S
-	// TIO devices. Bottom bit is the output number, next 4 bits are the TOI number, bits 5 and 6 are the peripheral number
-=======
-#elif SAME70
-	// TIO devices. Bottom bit is the output number, next 4 bits are the TIO number, bits 5 and 6 are the peripheral number
->>>>>>> 3c4b55ae
-	tioa0 = 0x20, tiob0, tioa1, tiob1, tioa2, tiob2, tioa3, tiob3, tioa4, tiob4,				// TIO 0-10 are on peripheral B
-	tioa5, tiob5,
-# if SAME70 || SAM4E
-	tioa6, tiob6, tioa7, tiob7, tioa8, tiob8,
-# endif
-# if SAME70
-	tioa9, tiob9, tioa10, tiob10,
-	tioa11 = 0x40, tiob11,																		// TIO11 is on peripheral C
-# endif
-#endif
-
-	none = 0xFF,
-};
-
-/**
- * @brief Extract the TC number
- *
- * @param tc The TcOutput value
- * @return The TC number of tc
- */
-static inline constexpr unsigned int GetDeviceNumber(TcOutput tc) noexcept
-{
-#if SAME5x || SAMC21
-	return (uint8_t)tc >> 1;
-#elif SAME70 || SAM4E || SAM4S
-	return ((uint8_t)tc >> 1) & 0x0F;
-#endif
-}
-
-/**
- * @brief Extract the output number
- *
- * @param tc The TcOutput value
- * @return The output number of tc
- */
-static inline constexpr unsigned int GetOutputNumber(TcOutput tc) noexcept
-{
-	return (uint8_t)tc & 1;
-}
-
-/**
- * @brief Get the peripheral function that a TC output is on
- *
- * @param tc the TC output
- * @return The peripheral function identifier
- */
-static inline constexpr GpioPinFunction GetPeriNumber(TcOutput tc) noexcept
-{
-#if SAME5x || SAMC21
-	return GpioPinFunction::E;		// all TCs are on peripheral E for both the SAME5x and the SAMC21
-#elif SAME70 || SAM4E || SAM4S
-	return (GpioPinFunction)((uint8_t)tc >> 5);
-#else
-# error Unsupported processor
-#endif
-}
-
-/**
- * @brief Initialise a TC clock
- *
- * @param tcNumber The TC number that needs a clock
- * @param gclkNum The GCLK number to use
- */
-void EnableTcClock(unsigned int tcNumber, unsigned int gclkNum) noexcept;
-
-#if SAME5x || SAMC21
-
-/**
- * @brief TCC output identifiers used in pin tables
- * These encode the TCC number, the output number from that TCC, and the peripheral number that the output is on
- */
-enum class TccOutput : uint8_t
-{
-#if SAME5x
-	// TCC devices on peripheral F
-	tcc0_0F = 0x00, tcc0_1F, tcc0_2F, tcc0_3F, tcc0_4F, tcc0_5F,
-	tcc1_0F = 0x08, tcc1_1F, tcc1_2F, tcc1_3F, tcc1_4F, tcc1_5F, tcc1_6F,
-	tcc2_0F = 0x10, tcc2_1F, tcc2_2F,
-	tcc3_0F = 0x18, tcc3_1F,
-	tcc4_0F = 0x20, tcc4_1F,
-
-	// TCC devices on peripheral G
-	tcc0_0G = 0x80, tcc0_1G, tcc0_2G, tcc0_3G, tcc0_4G, tcc0_5G, tcc0_6G, tcc0_7G,
-	tcc1_0G = 0x88, tcc1_1G, tcc1_2G, tcc1_3G, tcc1_4G, tcc1_5G,
-	tcc2_0G = 0x90, tcc2_1G, tcc2_2G,
-	tcc3_0G = 0x98, tcc3_1G,
-	tcc4_0G = 0xA0, tcc4_1G,
-#endif
-
-#if SAMC21
-	// TCC devices on peripheral E
-	tcc0_0E = 0x00, tcc0_1E,
-	tcc1_0E = 0x08, tcc1_1E,
-	tcc2_0E = 0x10, tcc2_1E,
-	// TCC devices on peripheral F
-	tcc0_0F = 0x80, tcc0_1F, tcc0_2F, tcc0_3F, tcc0_4F, tcc0_5F, tcc0_6F, tcc0_7F,
-	tcc1_0F = 0x88, tcc1_1F,		// TCC1 also has outputs 2 and 3, but they are not available for PWM because they don't have corresponding compare registers
-#endif
-
-	none = 0xFF
-};
-
-/**
- * @brief Extract the TCC number
- *
- * @param tcc The TcOutput value
- * @return The TCC number of tcc
- */
-static inline constexpr unsigned int GetDeviceNumber(TccOutput tcc) noexcept { return ((uint8_t)tcc & 0x7F) >> 3; }
-
-/**
- * @brief Extract the output number
- *
- * @param tcc The TccOutput value
- * @return The output number of tcc
- */
-static inline constexpr unsigned int GetOutputNumber(TccOutput tcc) noexcept { return (uint8_t)tcc & 7; }
-
-/**
- * @brief Get the peripheral function that a TCC output is on
- *
- * @param tcc the TCC output
- * @return The peripheral function identifier
- */
-static inline constexpr GpioPinFunction GetPeriNumber(TccOutput tcc) noexcept
-{
-#if SAME5x
-	return ((uint8_t)tcc >= 0x80) ? GpioPinFunction::G : GpioPinFunction::F;		// peripheral G or F
-#elif SAMC21
-	return ((uint8_t)tcc >= 0x80) ? GpioPinFunction::F : GpioPinFunction::E;		// peripheral F or E
-#endif
-}
-
-/**
- * @brief Initialise a TCC clock
- *
- * @param tccNumber The TCC number that needs a clock
- * @param gclkNumThe GCLK number to use
- */
-void EnableTccClock(unsigned int tccNumber, unsigned int gclkNum) noexcept;
-
-#elif SAME70 || SAM4E || SAM4S
-
-enum class PwmOutput : uint8_t
-{
-	pwm0l0_a = 0x00, pwm0h0_a, pwm0l1_a, pwm0h1_a, pwm0l2_a, pwm0h2_a, pwm0l3_a, pwm0h3_a,
-	pwm0l0_b = 0x20, pwm0h0_b, pwm0l1_b, pwm0h1_b, pwm0l2_b, pwm0h2_b, pwm0l3_b, pwm0h3_b,
-	pwm0l0_c = 0x40, pwm0h0_c, pwm0l1_c, pwm0h1_c, pwm0l2_c, pwm0h2_c, pwm0l3_c, pwm0h3_c,
-	pwm0l0_d = 0x60, pwm0h0_d, pwm0l1_d, pwm0h1_d, pwm0l2_d, pwm0h2_d, pwm0l3_d, pwm0h3_d,
-#if SAME70
-	pwm1l0_a = 0x08, pwm1h0_a, pwm1l1_a, pwm1h1_a, pwm1l2_a, pwm1h2_a, pwm1l3_a, pwm1h3_a,
-	pwm1l0_b = 0x28, pwm1h0_b, pwm1l1_b, pwm1h1_b, pwm1l2_b, pwm1h2_b, pwm1l3_b, pwm1h3_b,
-	pwm1l0_c = 0x48, pwm1h0_c, pwm1l1_c, pwm1h1_c, pwm1l2_c, pwm1h2_c, pwm1l3_c, pwm1h3_c,
-	pwm1l0_d = 0x68, pwm1h0_d, pwm1l1_d, pwm1h1_d, pwm1l2_d, pwm1h2_d, pwm1l3_d, pwm1h3_d,
-#endif
-
-	none = 0xFF,
-};
-
-/**
- * @brief Extract the PWM device number
- *
- * @param tcc The PwmOutput value
- * @return The PWM device number, 0 or 1
- */
-static inline constexpr unsigned int GetDeviceNumber(PwmOutput pwm) noexcept
-{
-	return ((uint8_t)pwm >> 3) & 0x01;
-}
-
-/**
- * @brief Extract the PWM channel number
- *
- * @param tcc The PwmOutput value
- * @return The PWM channel number, 0 to 3
- */
-static inline constexpr unsigned int GetChannelNumber(PwmOutput pwm) noexcept
-{
-	return ((uint8_t)pwm >> 1) & 0x03;
-}
-
-/**
- * @brief Extract the output number, PWML or PWMH
- *
- * @param pwm The PwmOutput value
- * @return 1 for PWMH, 0 for PWML
- */
-static inline constexpr unsigned int GetOutputNumber(PwmOutput pwm) noexcept
-{
-	return (uint8_t)pwm & 1;
-}
-
-/**
- * @brief Get the peripheral function that a PWM output is on
- *
- * @param tcc The PwmOutput value
- * @return The peripheral function identifier
- */
-static inline constexpr GpioPinFunction GetPeriNumber(PwmOutput pwm) noexcept
-{
-	return (GpioPinFunction)((uint8_t)pwm >> 5);
-}
-
-#endif
-
-/**
- * @brief ADC input identifiers, encoding both the ADC device and the ADC input number within the device.
- * On the SAMC21 we only support the first ADC and the SDADC. On the SAME5x, SAM4S and SAmE70 we support both ADCs.
- * SAM4S only has one ADC.
- *
- */
-enum class AdcInput : uint8_t
-{
-	adc0_0 = 0x00, adc0_1, adc0_2, adc0_3, adc0_4, adc0_5, adc0_6, adc0_7, adc0_8, adc0_9,
-#if SAMC21
-	adc0_10, adc0_11,
-	sdadc_0 = 0x10, sdadc_1,
-#endif
-#if SAM4E
-	adc0_10, adc0_11, adc0_12, adc0_13, adc0_14,
-	adc1_0 = 0x10, adc1_1, adc1_2, adc1_3, adc1_4, adc1_5, adc1_6, adc1_7,
-#endif
-#if SAME5x
-	adc0_10, adc0_11, adc0_12, adc0_13, adc0_14, adc0_15,
-	adc1_0 = 0x10, adc1_1, adc1_2, adc1_3, adc1_4, adc1_5, adc1_6, adc1_7,
-	adc1_8, adc1_9, adc1_10, adc1_11, adc1_12, adc1_13, adc1_14, adc1_15,
-#endif
-#if SAME70
-	adc1_0 = 0x10, adc1_1, adc1_2, adc1_3, adc1_4, adc1_5, adc1_6, adc1_7,
-	adc1_8, adc1_9, adc1_10, adc1_11,
-#endif
-
-	none = 0xFF			// this must give an out-of-range device number when passed to GetDeviceNumber
-};
-
-typedef AdcInput AnalogChannelNumber;						///< for backwards compatibility
-constexpr AnalogChannelNumber NO_ADC = AdcInput::none;		///< for backwards compatibility
-
-/**
- * @brief Get the ADC number that an ADC input is on
- *
- * @param ain The AdcInput value
- * @return The ADC number. If the input value was AdcInput::none then an out-of-range ADC number is returned.
- */
-static inline constexpr unsigned int GetDeviceNumber(AdcInput ain) noexcept { return (uint8_t)ain >> 4; }
-
-/**
- * @brief Get the ADC input number that an ADC input is on
- *
- * @param ain The AdcInput
- * @return The input number within the ADC
- */
-static inline constexpr unsigned int GetInputNumber(AdcInput ain) noexcept { return (uint8_t)ain & 0x0F; }
-
-/**
- * @brief Return the AdcInput that is attached to a pin
- *
- * @param p The pin number
- * @return The AdcInput, or AdcInput::none
- */
-AdcInput PinToAdcChannel(Pin p) noexcept;
-
-#if SAMC21
-
-/**
- * @brief Return the SdAdcInput that is attached to a pin
- *
- * @param p The pin number
- * @return The AdcInput, or AdcInput::none
- */
-AnalogChannelNumber PinToSdAdcChannel(Pin p) noexcept;
-
-#endif
-
-/**
- * @brief SERCOM identifier. This encodes a SERCOM number and the peripheral that it is on.
- *
- */
-enum class SercomIo : uint8_t
-{
-	// SERCOM pins on peripheral C
-	sercom0c = 0x00,
-	sercom1c, sercom2c, sercom3c, sercom4c, sercom5c,
-#if SAME5x
-	sercom6c, sercom7c,
-#endif
-
-	// SERCOM pins on peripheral D
-	sercom0d = 0x80,
-	sercom1d, sercom2d, sercom3d, sercom4d, sercom5d,
-#if SAME5x
-	sercom6d, sercom7d,
-#endif
-
-	none = 0xFF
-};
-
-/**
- * @brief get the SERCOM number
- *
- * @param sercom The SercomIo
- * @return the SERCOM number
- */
-static inline constexpr unsigned int GetDeviceNumber(SercomIo sercom) noexcept { return (uint8_t)sercom & 7; }
-
-/**
- * @brief Get the peripheral ID
- *
- * @param sercom The SercomIo
- * @return The peripheral ID
- */
-static inline constexpr GpioPinFunction GetPeriNumber(SercomIo sercom) noexcept { return ((uint8_t)sercom >= 0x80) ? GpioPinFunction::D : GpioPinFunction::C; }
-
-// Addresses of unique ID dwords
-#if SAME5x
-constexpr uint32_t SerialNumberAddresses[4] = { 0x008061FC, 0x00806010, 0x00806014, 0x00806018 };
-#elif SAMC21
-constexpr uint32_t SerialNumberAddresses[4] = { 0x0080A00C, 0x0080A040, 0x0080A044, 0x0080A048 };
-#endif
-
-/**
- * @section AppInterface Functions that must be provided by the application project
- */
-
-/**
- * @brief Layout of an entry in the pin table. The client project may add additional fields by deriving from this.
- */
-struct PinDescriptionBase
-{
-#if SAME5x || SAMC21
-
-	TcOutput tc;					///< The TC output that is connected to this pin and available for PWM generation, or TcOutput::none
-	TccOutput tcc;					///< The TCC output that is connected to this pin and available for PWM generation, or TccOutput::none
-	AdcInput adc;					///< The ADC input that is connected to this pin and available, or AdcInput::none
-#if SAMC21
-	AdcInput sdadc;					///< The SDADC input that is connected to this pin and available, or AdcInput::none
-#endif
-	SercomIo sercomIn;				///< The Sercom input that is connected to this pin and available, or SercomIo::none
-	SercomIo sercomOut;				///< The Sercom output that is connected to this pin and available, or SercomIo::none
-	ExintNumber exintNumber;		///< The EXINT number that is allocated exclusively for use by this pin, or Nx if none available
-
-#elif SAME70 || SAM4E || SAM4S
-
-	TcOutput tc;					///< The Timer output that is connected to this pin and available for PWM generation, or TcOutput::none
-	PwmOutput pwm;					///< The PWM output that is connected to this pin and available for PWM generation, or PwmOutput::none
-	AdcInput adc;					///< The ADC input that is connected to this pin and available, or AdcInput::none
-
-#endif
-};
-
-class MicrosecondsTimer
-{
-public:
-	MicrosecondsTimer() noexcept;
-	void Reset() noexcept;
-	uint32_t Read() noexcept;
-private:
-	uint32_t startMillis;
-	uint32_t startCycles;
-};
-
-/**
- * @brief Initialise the application. Called after the main clocks have been set up.
- * You can use delayMicroseconds() in this function but not delay().
- */
-extern void AppInit() noexcept;
-
-/**
- * @brief Run the application. Must not return.
- */
-[[noreturn]] extern void AppMain() noexcept;
-
-/**
- * @brief Get the frequency in MHz of the crystal connected to the MCU. Should be 12, 16 or 25.
- * @return Frequency in MHz
- */
-extern unsigned int AppGetXoscFrequency() noexcept;
-
-#if SAME5x
-
-/**
- * @brief Get the MCU oscillator number whose pins the crystal is connected to
- * @return XOSC number, 0 or 1
- */
-extern unsigned int AppGetXoscNumber() noexcept;
-
-#endif
-
-/**
- * @brief Get a pin table entry
- * @param p Pin number
- * @return Pointer to the pin table entry for that pin, or nullptr if the pin does not exist
- */
-extern const PinDescriptionBase *AppGetPinDescription(Pin p) noexcept;
-
-#if SAME5x
-
-/**
- * @brief Return the frequency of the SDHC peripheral clock. Only needs to be provided if the SDHC subsystem is used.
- * @return Frequency in Hz
- */
-extern uint32_t AppGetSdhcClockSpeed() noexcept;
-
-#endif
-
-#endif /* SRC_HARDWARE_SAME5X_COREIO_H_ */
+/**
+ * @file CoreIO.h
+ * @brief Header file declaring types, functions etc. usable from both C and C++
+ *
+ * This file contains basic CPU and I/O pin support for the SAME5x (also works with SAMD5x) and SAMC21
+ * Use it where we can't include the full CoreIO.h file, for example in C source files
+ */
+
+/*
+ *  Created on: 28 May 2020
+ *      Author: David
+ */
+
+#ifndef SRC_HARDWARE_SAME5X_COREIO_H_
+#define SRC_HARDWARE_SAME5X_COREIO_H_
+
+#include "Core.h"
+
+#include <General/SimpleMath.h>
+
+// Exported memory control variables. These are defined in file syscalls.h which must be included by exactly one client file.
+extern char *heapTop;
+extern const char *heapLimit;
+extern const char *sysStackLimit;
+
+// Define NumTotalPins as the pin number at and beyond which it is not safe to access the corresponding port registers on this processor family.
+// This may be greater than the number of I/O pins actually on the particular device we are running on.
+#if SAME5x
+constexpr unsigned int NumTotalPins = (3 * 32) + 22;	// SAME54P20A goes up to PD21
+#elif SAMC21
+constexpr unsigned int NumTotalPins = 2 * 32;			// SAMC21J goes up to PB31. We don't support the SAMC21N.
+#elif SAM4E
+constexpr unsigned int NumTotalPins = (4 * 32) + 6;		// SAM4E8E goes up to PE5
+#elif SAM4S
+constexpr unsigned int NumTotalPins = 3 * 32;			// SAM4S8C goes up to PC31
+#elif SAME70
+constexpr unsigned int NumTotalPins = (4 * 32) + 6;		// SAME70 goes up to PE5
+#else
+# error Unsupported processor
+#endif
+
+inline uint32_t GpioPortNumber(Pin p) { return p >> 5; }
+inline constexpr uint32_t GpioPinNumber(Pin p) { return p & 0x1F; }
+inline constexpr uint32_t GpioMask(Pin p) { return (uint32_t)1 << GpioPinNumber(p); }
+
+#if SAME70 || SAM4E || SAM4S
+inline Pio *GpioPort(Pin p) { return (Pio*)((uint32_t)PIOA + GpioPortNumber(p) * 0x200); }
+#endif
+
+/**
+ * @brief Return the global pin number for a Port A pin
+ *
+ * @param n The bit number of the pin on Port A
+ * @return The global pin number
+ */
+inline constexpr Pin PortAPin(unsigned int n) noexcept { return n; }
+
+/**
+ * @brief Return the global pin number for a Port B pin
+ *
+ * @param n The bit number of the pin on Port B
+ * @return The global pin number
+ */
+inline constexpr Pin PortBPin(unsigned int n) noexcept { return 32+n; }
+
+#if SAME5x || SAM4E || SAM4S || SAME70
+
+/**
+ * @brief Return the global pin number for a Port C pin
+ *
+ * @param n The bit number of the pin on Port C
+ * @return The global pin number
+ */
+inline constexpr Pin PortCPin(unsigned int n) noexcept { return 64+n; }
+
+#endif
+
+#if SAME5x || SAM4E || SAME70
+
+/**
+ * @brief Return the global pin number for a Port D pin
+ *
+ * @param n The bit number of the pin on Port D
+ * @return The global pin number
+ */
+inline constexpr Pin PortDPin(unsigned int n) noexcept { return 96+n; }
+
+#endif
+
+#if SAM4E || SAME70
+
+/**
+ * @brief Return the global pin number for a Port E pin
+ *
+ * @param n The bit number of the pin on Port E
+ * @return The global pin number
+ */
+inline constexpr Pin PortEPin(unsigned int n) noexcept { return 128+n; }
+
+#endif
+
+/**
+ * @brief Pin function numbers for calls to SetPinFunction
+ *
+ */
+enum class GpioPinFunction : uint8_t
+{
+	A = 0, B, C, D,
+#if SAME5x || SAMC21
+	E, F, G, H, I, J, K, L, M, N
+#endif
+};
+
+/**
+ * @brief Set the function of an I/O pin
+ *
+ * @param p The pin number
+ * @param f The required pin function
+ */
+void SetPinFunction(Pin p, GpioPinFunction f) noexcept;
+
+/**
+ * @brief Set a pin back to ordinary digital I/O
+ *
+ * @param p The pin number
+ */
+void ClearPinFunction(Pin p) noexcept;
+
+// Enable or disable the pullup[ resistor
+void SetPullup(Pin p, bool on) noexcept;
+
+// Set the mode of a pin with optional debouncing
+void SetPinMode(Pin pin, enum PinMode mode, uint32_t debounceCutoff) noexcept;
+
+#if SAME5x || SAMC21
+
+// GCLK management
+
+/**
+ * @brief Possible sources for a GCLK
+ *
+ */
+enum class GclkSource : uint8_t
+{
+#if SAME5x
+	xosc0 = 0,
+	xosc1,
+	gclkIn,
+	gclk1,
+	oscUlp32k,
+	xosc32k,
+	dfll,
+	dpll0,
+	dpll1
+#elif SAMC21
+	xosc = 0, /**< xosc */
+	gclkIn,   /**< gclkIn */
+	gclk1,    /**< gclk1 */
+	oscUlp32k,/**< oscUlp32k */
+	osc32k,   /**< osc32k */
+	xosc32k,  /**< xosc32k */
+	osc48m,   /**< osc48m */
+	dpll      /**< dpll */
+#else
+# error Unsupported processor
+#endif
+};
+
+/**
+ * @brief Configure and enable a GCLK
+ *
+ * @param index The GCLK number
+ * @param source The source oscillator
+ * @param divisor The division factor
+ * @param enableOutput Whether we want to enable output to a pin
+ */
+void ConfigureGclk(unsigned int index, GclkSource source, uint16_t divisor, bool enableOutput = false) noexcept;
+
+#endif
+
+// Optimised version of memcpy for use when the source and destination are known to be 32-bit aligned and a whole number of 32-bit words is to be copied
+void memcpyu32(uint32_t *dst, const uint32_t *src, size_t numWords) noexcept;
+
+// memcpy for int32_t arrays
+inline void memcpyi32(int32_t *dst, const int32_t *src, size_t numWords) noexcept
+{
+	static_assert(sizeof(int32_t) == sizeof(uint32_t));
+	static_assert(alignof(int32_t) == alignof(uint32_t));
+	memcpyu32(reinterpret_cast<uint32_t*>(dst), reinterpret_cast<const uint32_t*>(src), numWords);
+}
+
+// memcpy for float arrays
+inline void memcpyf(float *dst, const float *src, size_t numFloats) noexcept
+{
+	static_assert(sizeof(float) == sizeof(uint32_t));
+	static_assert(alignof(float) == alignof(uint32_t));
+	memcpyu32(reinterpret_cast<uint32_t*>(dst), reinterpret_cast<const uint32_t*>(src), numFloats);
+}
+
+
+// Atomic section locker, alternative to InterruptCriticalSectionLocker (is safe to call from within an ISR, and may be faster)
+/**
+ * @brief This class is an alternative to InterruptCriticalSectionLocker. It is safe to call from within an ISR, and may be faster.
+ *
+ */
+class AtomicCriticalSectionLocker
+{
+public:
+	AtomicCriticalSectionLocker() : flags(cpu_irq_save())
+	{
+	}
+
+	~AtomicCriticalSectionLocker()
+	{
+		cpu_irq_restore(flags);
+	}
+
+private:
+	irqflags_t flags;
+};
+
+#if SAME5x || SAM4E || SAM4S || SAME70		// SAMC21 doesn't support these
+
+// Functions to change the base priority, to shut out interrupts up to a priority level
+
+// Get the base priority and shut out interrupts lower than or equal to a specified priority
+inline uint32_t ChangeBasePriority(uint32_t prio)
+{
+	const uint32_t oldPrio = __get_BASEPRI();
+	__set_BASEPRI_MAX(prio << (8 - __NVIC_PRIO_BITS));
+	return oldPrio;
+}
+
+// Restore the base priority following a call to ChangeBasePriority
+inline void RestoreBasePriority(uint32_t prio)
+{
+	__set_BASEPRI(prio);
+}
+
+// Set the base priority when we are not interested in the existing value i.e. definitely in non-interrupt code
+inline void SetBasePriority(uint32_t prio)
+{
+	__set_BASEPRI(prio << (8 - __NVIC_PRIO_BITS));
+}
+
+#endif
+
+/**
+ * @brief Type used as the parameter to a standard callback function
+ *
+ */
+union CallbackParameter
+{
+	void *vp;
+	uint32_t u32;
+	int32_t i32;
+
+	CallbackParameter(void *pp) noexcept : vp(pp) { }
+	CallbackParameter(uint32_t pp) noexcept : u32(pp) { }
+	CallbackParameter(unsigned int p) noexcept { u32 = p; }
+	CallbackParameter(int32_t pp) noexcept : i32(pp) { }
+	CallbackParameter(int p) noexcept { i32 = p; }
+	CallbackParameter() noexcept : u32(0) { }
+};
+
+/**
+ * @brief Standard callback function type
+ *
+ * @param The parameter to the callback function
+ */
+typedef void (*StandardCallbackFunction)(CallbackParameter) noexcept;
+
+/**
+ * @brief Initialise the watchdog
+ *
+ */
+void WatchdogInit() noexcept;
+
+/**
+ * @brief Kick the watchdog. This should be called from within the tick ISR.
+ *
+ */
+void WatchdogReset() noexcept;
+
+#if SAM4E || SAME70
+
+/**
+ * @brief Kick the secondary watchdog. This should be called from within the tick ISR.
+ *
+ */
+void WatchdogResetSecondary() noexcept;
+
+#endif
+
+/**
+ * @brief Timekeeping function. Call this from within the tick ISR.
+ *
+ */
+void CoreSysTick() noexcept;
+
+/**
+ * @brief Call this from the application to initialise the DMA controller, interrupt system etc.
+ *
+ */
+void CoreInit() noexcept;
+
+// Random numbers
+
+/**
+ * @brief Return a random or pseudo-random number
+ *
+ * @param howbig Upper limit
+ * @return The number, in the range 0 to (howbig - 1)
+ */
+static inline int32_t random(uint32_t howbig) noexcept
+{
+	return (howbig == 0) ? 0 : random32() % howbig;
+}
+
+/**
+ * @brief  Return a random or pseudo-random number
+ *
+ * @param howsmall Lower limit
+ * @param howbig Upper limit
+ * @return The number, in the range howsmall to (howbig - 1)
+ */
+static inline uint32_t random(uint32_t howsmall, uint32_t howbig) noexcept
+{
+	return random(howbig - howsmall) + howsmall;
+}
+
+/**
+ * @brief Set a pin high with no error checking
+ *
+ * @param pin The pin to set high
+ */
+inline void fastDigitalWriteHigh(uint32_t pin) noexcept
+{
+#if SAME5x || SAMC21
+	PORT->Group[GpioPortNumber(pin)].OUTSET.reg = GpioMask(pin);
+#elif SAME70 || SAM4E || SAM4S
+	GpioPort(pin)->PIO_SODR = GpioMask(pin);
+#else
+# error Unsupported processor
+#endif
+}
+
+/**
+ * @brief Set a pin low with no error checking
+ *
+ * @param pin The pin to set low
+ */
+inline void fastDigitalWriteLow(uint32_t pin) noexcept
+{
+#if SAME5x || SAMC21
+	PORT->Group[GpioPortNumber(pin)].OUTCLR.reg = GpioMask(pin);
+#elif SAME70 || SAM4E || SAM4S
+	GpioPort(pin)->PIO_CODR = GpioMask(pin);
+#else
+# error Unsupported processor
+#endif
+}
+
+/**
+ * @brief Read a pin with no error checking
+ *
+ * @param pin The pin to read
+ */
+inline bool fastDigitalRead(uint32_t pin) noexcept
+{
+#if SAME5x || SAMC21
+	return PORT->Group[GpioPortNumber(pin)].IN.reg & GpioMask(pin);
+#elif SAME70 || SAM4E || SAM4S
+	return GpioPort(pin)->PIO_PDSR & GpioMask(pin);
+#else
+# error Unsupported processor
+#endif
+}
+
+/**
+ * @brief Reset the microcontroller
+ *
+ */
+[[noreturn]] void Reset() noexcept;
+
+/**
+ * @brief TC output identifiers used in pin tables
+ * These encode the TC number, the output number from that TC, and the peripheral number
+ */
+enum class TcOutput : uint8_t
+{
+#if SAME5x || SAMC21
+	// TC devices, on peripheral E for both SAME5x and SAMC21. Bottom bit is the output number, remaining bits are the TC number.
+	tc0_0 = 0, tc0_1,
+	tc1_0, tc1_1,
+	tc2_0, tc2_1,
+	tc3_0, tc3_1,
+	tc4_0, tc4_1,
+# if SAME5x
+	tc5_0, tc5_1,
+	tc6_0, tc6_1,
+	tc7_0, tc7_1,
+# endif
+#elif SAME70 || SAM4E || SAM4S
+	// TIO devices. Bottom bit is the output number, next 4 bits are the TIO number, bits 5 and 6 are the peripheral number
+	tioa0 = 0x20, tiob0, tioa1, tiob1, tioa2, tiob2, tioa3, tiob3, tioa4, tiob4,				// TIO 0-10 are on peripheral B
+	tioa5, tiob5,
+# if SAME70 || SAM4E
+	tioa6, tiob6, tioa7, tiob7, tioa8, tiob8,
+# endif
+# if SAME70
+	tioa9, tiob9, tioa10, tiob10,
+	tioa11 = 0x40, tiob11,																		// TIO11 is on peripheral C
+# endif
+#endif
+
+	none = 0xFF,
+};
+
+/**
+ * @brief Extract the TC number
+ *
+ * @param tc The TcOutput value
+ * @return The TC number of tc
+ */
+static inline constexpr unsigned int GetDeviceNumber(TcOutput tc) noexcept
+{
+#if SAME5x || SAMC21
+	return (uint8_t)tc >> 1;
+#elif SAME70 || SAM4E || SAM4S
+	return ((uint8_t)tc >> 1) & 0x0F;
+#endif
+}
+
+/**
+ * @brief Extract the output number
+ *
+ * @param tc The TcOutput value
+ * @return The output number of tc
+ */
+static inline constexpr unsigned int GetOutputNumber(TcOutput tc) noexcept
+{
+	return (uint8_t)tc & 1;
+}
+
+/**
+ * @brief Get the peripheral function that a TC output is on
+ *
+ * @param tc the TC output
+ * @return The peripheral function identifier
+ */
+static inline constexpr GpioPinFunction GetPeriNumber(TcOutput tc) noexcept
+{
+#if SAME5x || SAMC21
+	return GpioPinFunction::E;		// all TCs are on peripheral E for both the SAME5x and the SAMC21
+#elif SAME70 || SAM4E || SAM4S
+	return (GpioPinFunction)((uint8_t)tc >> 5);
+#else
+# error Unsupported processor
+#endif
+}
+
+/**
+ * @brief Initialise a TC clock
+ *
+ * @param tcNumber The TC number that needs a clock
+ * @param gclkNum The GCLK number to use
+ */
+void EnableTcClock(unsigned int tcNumber, unsigned int gclkNum) noexcept;
+
+#if SAME5x || SAMC21
+
+/**
+ * @brief TCC output identifiers used in pin tables
+ * These encode the TCC number, the output number from that TCC, and the peripheral number that the output is on
+ */
+enum class TccOutput : uint8_t
+{
+#if SAME5x
+	// TCC devices on peripheral F
+	tcc0_0F = 0x00, tcc0_1F, tcc0_2F, tcc0_3F, tcc0_4F, tcc0_5F,
+	tcc1_0F = 0x08, tcc1_1F, tcc1_2F, tcc1_3F, tcc1_4F, tcc1_5F, tcc1_6F,
+	tcc2_0F = 0x10, tcc2_1F, tcc2_2F,
+	tcc3_0F = 0x18, tcc3_1F,
+	tcc4_0F = 0x20, tcc4_1F,
+
+	// TCC devices on peripheral G
+	tcc0_0G = 0x80, tcc0_1G, tcc0_2G, tcc0_3G, tcc0_4G, tcc0_5G, tcc0_6G, tcc0_7G,
+	tcc1_0G = 0x88, tcc1_1G, tcc1_2G, tcc1_3G, tcc1_4G, tcc1_5G,
+	tcc2_0G = 0x90, tcc2_1G, tcc2_2G,
+	tcc3_0G = 0x98, tcc3_1G,
+	tcc4_0G = 0xA0, tcc4_1G,
+#endif
+
+#if SAMC21
+	// TCC devices on peripheral E
+	tcc0_0E = 0x00, tcc0_1E,
+	tcc1_0E = 0x08, tcc1_1E,
+	tcc2_0E = 0x10, tcc2_1E,
+	// TCC devices on peripheral F
+	tcc0_0F = 0x80, tcc0_1F, tcc0_2F, tcc0_3F, tcc0_4F, tcc0_5F, tcc0_6F, tcc0_7F,
+	tcc1_0F = 0x88, tcc1_1F,		// TCC1 also has outputs 2 and 3, but they are not available for PWM because they don't have corresponding compare registers
+#endif
+
+	none = 0xFF
+};
+
+/**
+ * @brief Extract the TCC number
+ *
+ * @param tcc The TcOutput value
+ * @return The TCC number of tcc
+ */
+static inline constexpr unsigned int GetDeviceNumber(TccOutput tcc) noexcept { return ((uint8_t)tcc & 0x7F) >> 3; }
+
+/**
+ * @brief Extract the output number
+ *
+ * @param tcc The TccOutput value
+ * @return The output number of tcc
+ */
+static inline constexpr unsigned int GetOutputNumber(TccOutput tcc) noexcept { return (uint8_t)tcc & 7; }
+
+/**
+ * @brief Get the peripheral function that a TCC output is on
+ *
+ * @param tcc the TCC output
+ * @return The peripheral function identifier
+ */
+static inline constexpr GpioPinFunction GetPeriNumber(TccOutput tcc) noexcept
+{
+#if SAME5x
+	return ((uint8_t)tcc >= 0x80) ? GpioPinFunction::G : GpioPinFunction::F;		// peripheral G or F
+#elif SAMC21
+	return ((uint8_t)tcc >= 0x80) ? GpioPinFunction::F : GpioPinFunction::E;		// peripheral F or E
+#endif
+}
+
+/**
+ * @brief Initialise a TCC clock
+ *
+ * @param tccNumber The TCC number that needs a clock
+ * @param gclkNumThe GCLK number to use
+ */
+void EnableTccClock(unsigned int tccNumber, unsigned int gclkNum) noexcept;
+
+#elif SAME70 || SAM4E || SAM4S
+
+enum class PwmOutput : uint8_t
+{
+	pwm0l0_a = 0x00, pwm0h0_a, pwm0l1_a, pwm0h1_a, pwm0l2_a, pwm0h2_a, pwm0l3_a, pwm0h3_a,
+	pwm0l0_b = 0x20, pwm0h0_b, pwm0l1_b, pwm0h1_b, pwm0l2_b, pwm0h2_b, pwm0l3_b, pwm0h3_b,
+	pwm0l0_c = 0x40, pwm0h0_c, pwm0l1_c, pwm0h1_c, pwm0l2_c, pwm0h2_c, pwm0l3_c, pwm0h3_c,
+	pwm0l0_d = 0x60, pwm0h0_d, pwm0l1_d, pwm0h1_d, pwm0l2_d, pwm0h2_d, pwm0l3_d, pwm0h3_d,
+#if SAME70
+	pwm1l0_a = 0x08, pwm1h0_a, pwm1l1_a, pwm1h1_a, pwm1l2_a, pwm1h2_a, pwm1l3_a, pwm1h3_a,
+	pwm1l0_b = 0x28, pwm1h0_b, pwm1l1_b, pwm1h1_b, pwm1l2_b, pwm1h2_b, pwm1l3_b, pwm1h3_b,
+	pwm1l0_c = 0x48, pwm1h0_c, pwm1l1_c, pwm1h1_c, pwm1l2_c, pwm1h2_c, pwm1l3_c, pwm1h3_c,
+	pwm1l0_d = 0x68, pwm1h0_d, pwm1l1_d, pwm1h1_d, pwm1l2_d, pwm1h2_d, pwm1l3_d, pwm1h3_d,
+#endif
+
+	none = 0xFF,
+};
+
+/**
+ * @brief Extract the PWM device number
+ *
+ * @param tcc The PwmOutput value
+ * @return The PWM device number, 0 or 1
+ */
+static inline constexpr unsigned int GetDeviceNumber(PwmOutput pwm) noexcept
+{
+	return ((uint8_t)pwm >> 3) & 0x01;
+}
+
+/**
+ * @brief Extract the PWM channel number
+ *
+ * @param tcc The PwmOutput value
+ * @return The PWM channel number, 0 to 3
+ */
+static inline constexpr unsigned int GetChannelNumber(PwmOutput pwm) noexcept
+{
+	return ((uint8_t)pwm >> 1) & 0x03;
+}
+
+/**
+ * @brief Extract the output number, PWML or PWMH
+ *
+ * @param pwm The PwmOutput value
+ * @return 1 for PWMH, 0 for PWML
+ */
+static inline constexpr unsigned int GetOutputNumber(PwmOutput pwm) noexcept
+{
+	return (uint8_t)pwm & 1;
+}
+
+/**
+ * @brief Get the peripheral function that a PWM output is on
+ *
+ * @param tcc The PwmOutput value
+ * @return The peripheral function identifier
+ */
+static inline constexpr GpioPinFunction GetPeriNumber(PwmOutput pwm) noexcept
+{
+	return (GpioPinFunction)((uint8_t)pwm >> 5);
+}
+
+#endif
+
+/**
+ * @brief ADC input identifiers, encoding both the ADC device and the ADC input number within the device.
+ * On the SAMC21 we only support the first ADC and the SDADC. On the SAME5x, SAM4S and SAmE70 we support both ADCs.
+ * SAM4S only has one ADC.
+ *
+ */
+enum class AdcInput : uint8_t
+{
+	adc0_0 = 0x00, adc0_1, adc0_2, adc0_3, adc0_4, adc0_5, adc0_6, adc0_7, adc0_8, adc0_9,
+#if SAMC21
+	adc0_10, adc0_11,
+	sdadc_0 = 0x10, sdadc_1,
+#endif
+#if SAM4E
+	adc0_10, adc0_11, adc0_12, adc0_13, adc0_14,
+	adc1_0 = 0x10, adc1_1, adc1_2, adc1_3, adc1_4, adc1_5, adc1_6, adc1_7,
+#endif
+#if SAME5x
+	adc0_10, adc0_11, adc0_12, adc0_13, adc0_14, adc0_15,
+	adc1_0 = 0x10, adc1_1, adc1_2, adc1_3, adc1_4, adc1_5, adc1_6, adc1_7,
+	adc1_8, adc1_9, adc1_10, adc1_11, adc1_12, adc1_13, adc1_14, adc1_15,
+#endif
+#if SAME70
+	adc1_0 = 0x10, adc1_1, adc1_2, adc1_3, adc1_4, adc1_5, adc1_6, adc1_7,
+	adc1_8, adc1_9, adc1_10, adc1_11,
+#endif
+
+	none = 0xFF			// this must give an out-of-range device number when passed to GetDeviceNumber
+};
+
+typedef AdcInput AnalogChannelNumber;						///< for backwards compatibility
+constexpr AnalogChannelNumber NO_ADC = AdcInput::none;		///< for backwards compatibility
+
+/**
+ * @brief Get the ADC number that an ADC input is on
+ *
+ * @param ain The AdcInput value
+ * @return The ADC number. If the input value was AdcInput::none then an out-of-range ADC number is returned.
+ */
+static inline constexpr unsigned int GetDeviceNumber(AdcInput ain) noexcept { return (uint8_t)ain >> 4; }
+
+/**
+ * @brief Get the ADC input number that an ADC input is on
+ *
+ * @param ain The AdcInput
+ * @return The input number within the ADC
+ */
+static inline constexpr unsigned int GetInputNumber(AdcInput ain) noexcept { return (uint8_t)ain & 0x0F; }
+
+/**
+ * @brief Return the AdcInput that is attached to a pin
+ *
+ * @param p The pin number
+ * @return The AdcInput, or AdcInput::none
+ */
+AdcInput PinToAdcChannel(Pin p) noexcept;
+
+#if SAMC21
+
+/**
+ * @brief Return the SdAdcInput that is attached to a pin
+ *
+ * @param p The pin number
+ * @return The AdcInput, or AdcInput::none
+ */
+AnalogChannelNumber PinToSdAdcChannel(Pin p) noexcept;
+
+#endif
+
+/**
+ * @brief SERCOM identifier. This encodes a SERCOM number and the peripheral that it is on.
+ *
+ */
+enum class SercomIo : uint8_t
+{
+	// SERCOM pins on peripheral C
+	sercom0c = 0x00,
+	sercom1c, sercom2c, sercom3c, sercom4c, sercom5c,
+#if SAME5x
+	sercom6c, sercom7c,
+#endif
+
+	// SERCOM pins on peripheral D
+	sercom0d = 0x80,
+	sercom1d, sercom2d, sercom3d, sercom4d, sercom5d,
+#if SAME5x
+	sercom6d, sercom7d,
+#endif
+
+	none = 0xFF
+};
+
+/**
+ * @brief get the SERCOM number
+ *
+ * @param sercom The SercomIo
+ * @return the SERCOM number
+ */
+static inline constexpr unsigned int GetDeviceNumber(SercomIo sercom) noexcept { return (uint8_t)sercom & 7; }
+
+/**
+ * @brief Get the peripheral ID
+ *
+ * @param sercom The SercomIo
+ * @return The peripheral ID
+ */
+static inline constexpr GpioPinFunction GetPeriNumber(SercomIo sercom) noexcept { return ((uint8_t)sercom >= 0x80) ? GpioPinFunction::D : GpioPinFunction::C; }
+
+// Addresses of unique ID dwords
+#if SAME5x
+constexpr uint32_t SerialNumberAddresses[4] = { 0x008061FC, 0x00806010, 0x00806014, 0x00806018 };
+#elif SAMC21
+constexpr uint32_t SerialNumberAddresses[4] = { 0x0080A00C, 0x0080A040, 0x0080A044, 0x0080A048 };
+#endif
+
+/**
+ * @section AppInterface Functions that must be provided by the application project
+ */
+
+/**
+ * @brief Layout of an entry in the pin table. The client project may add additional fields by deriving from this.
+ */
+struct PinDescriptionBase
+{
+#if SAME5x || SAMC21
+
+	TcOutput tc;					///< The TC output that is connected to this pin and available for PWM generation, or TcOutput::none
+	TccOutput tcc;					///< The TCC output that is connected to this pin and available for PWM generation, or TccOutput::none
+	AdcInput adc;					///< The ADC input that is connected to this pin and available, or AdcInput::none
+#if SAMC21
+	AdcInput sdadc;					///< The SDADC input that is connected to this pin and available, or AdcInput::none
+#endif
+	SercomIo sercomIn;				///< The Sercom input that is connected to this pin and available, or SercomIo::none
+	SercomIo sercomOut;				///< The Sercom output that is connected to this pin and available, or SercomIo::none
+	ExintNumber exintNumber;		///< The EXINT number that is allocated exclusively for use by this pin, or Nx if none available
+
+#elif SAME70 || SAM4E || SAM4S
+
+	TcOutput tc;					///< The Timer output that is connected to this pin and available for PWM generation, or TcOutput::none
+	PwmOutput pwm;					///< The PWM output that is connected to this pin and available for PWM generation, or PwmOutput::none
+	AdcInput adc;					///< The ADC input that is connected to this pin and available, or AdcInput::none
+
+#endif
+};
+
+class MicrosecondsTimer
+{
+public:
+	MicrosecondsTimer() noexcept;
+	void Reset() noexcept;
+	uint32_t Read() noexcept;
+private:
+	uint32_t startMillis;
+	uint32_t startCycles;
+};
+
+/**
+ * @brief Initialise the application. Called after the main clocks have been set up.
+ * You can use delayMicroseconds() in this function but not delay().
+ */
+extern void AppInit() noexcept;
+
+/**
+ * @brief Run the application. Must not return.
+ */
+[[noreturn]] extern void AppMain() noexcept;
+
+/**
+ * @brief Get the frequency in MHz of the crystal connected to the MCU. Should be 12, 16 or 25.
+ * @return Frequency in MHz
+ */
+extern unsigned int AppGetXoscFrequency() noexcept;
+
+#if SAME5x
+
+/**
+ * @brief Get the MCU oscillator number whose pins the crystal is connected to
+ * @return XOSC number, 0 or 1
+ */
+extern unsigned int AppGetXoscNumber() noexcept;
+
+#endif
+
+/**
+ * @brief Get a pin table entry
+ * @param p Pin number
+ * @return Pointer to the pin table entry for that pin, or nullptr if the pin does not exist
+ */
+extern const PinDescriptionBase *AppGetPinDescription(Pin p) noexcept;
+
+#if SAME5x
+
+/**
+ * @brief Return the frequency of the SDHC peripheral clock. Only needs to be provided if the SDHC subsystem is used.
+ * @return Frequency in Hz
+ */
+extern uint32_t AppGetSdhcClockSpeed() noexcept;
+
+#endif
+
+#endif /* SRC_HARDWARE_SAME5X_COREIO_H_ */